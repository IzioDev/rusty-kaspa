--- conflicted
+++ resolved
@@ -700,12 +700,8 @@
             let utxos = utxos
                 .iter()
                 .map(|utxo| {
-<<<<<<< HEAD
-                    let utxo_ref = UtxoEntryReference::from(utxo);
-=======
                     let utxo_ref = UtxoEntryReference::try_from(utxo)
                         .expect("UtxoEntryReference::try_from(RpcUtxosByAddress) should succeed - perhaps the RpcUtxosByAddress is missing data?");
->>>>>>> 8b370fc6
                     if let Some(address) = utxo_ref.utxo.address.as_ref() {
                         if let Some(address_index) = receive_address_manager.inner().address_to_index_map.get(address) {
                             if last_receive_address_index < *address_index {
