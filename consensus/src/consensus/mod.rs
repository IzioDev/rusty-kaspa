--- conflicted
+++ resolved
@@ -92,11 +92,7 @@
 use std::{
     cmp,
     cmp::Reverse,
-<<<<<<< HEAD
-    collections::{BinaryHeap, HashSet, VecDeque},
-=======
-    collections::BinaryHeap,
->>>>>>> 5b200a36
+    collections::{BinaryHeap, HashSet},
     future::Future,
     iter::once,
     ops::Deref,
@@ -995,7 +991,6 @@
         })
     }
 
-<<<<<<< HEAD
     fn get_block_transactions(&self, hash: Hash, indices: Option<Vec<TransactionIndexType>>) -> ConsensusResult<Vec<Transaction>> {
         let transactions = self.block_transactions_store.get(hash).unwrap_option().ok_or(ConsensusError::BlockNotFound(hash))?;
         let tx_len = transactions.len();
@@ -1023,8 +1018,6 @@
         }
     }
 
-=======
->>>>>>> 5b200a36
     fn get_block_body(&self, hash: Hash) -> ConsensusResult<Arc<Vec<Transaction>>> {
         if match self.statuses_store.read().get(hash).unwrap_option() {
             Some(status) => !status.has_block_body(),
