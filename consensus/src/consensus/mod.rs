pub mod cache_policy_builder;
pub mod ctl;
pub mod factory;
pub mod services;
pub mod storage;
pub mod test_consensus;

#[cfg(feature = "devnet-prealloc")]
mod utxo_set_override;

use crate::{
    config::Config,
    errors::{BlockProcessResult, RuleError},
    model::{
        services::reachability::ReachabilityService,
        stores::{
            acceptance_data::AcceptanceDataStoreReader,
            block_transactions::BlockTransactionsStoreReader,
            ghostdag::{GhostdagData, GhostdagStoreReader},
            headers::{CompactHeaderData, HeaderStoreReader},
            headers_selected_tip::HeadersSelectedTipStoreReader,
            past_pruning_points::PastPruningPointsStoreReader,
            pruning::PruningStoreReader,
            pruning_samples::{PruningSamplesStore, PruningSamplesStoreReader},
            reachability::ReachabilityStoreReader,
            relations::RelationsStoreReader,
            statuses::StatusesStoreReader,
            tips::TipsStoreReader,
            utxo_set::{UtxoSetStore, UtxoSetStoreReader},
            DB,
        },
    },
    pipeline::{
        body_processor::BlockBodyProcessor,
        deps_manager::{BlockProcessingMessage, BlockResultSender, BlockTask, VirtualStateProcessingMessage},
        header_processor::HeaderProcessor,
        pruning_processor::processor::{PruningProcessingMessage, PruningProcessor},
        virtual_processor::{errors::PruningImportResult, VirtualStateProcessor},
        ProcessingCounters,
    },
    processes::{
        ghostdag::ordering::SortableBlock,
        window::{WindowManager, WindowType},
    },
};
use kaspa_consensus_core::{
    acceptance_data::AcceptanceData,
    api::{
        args::{TransactionValidationArgs, TransactionValidationBatchArgs},
        stats::BlockCount,
        BlockValidationFutures, ConsensusApi, ConsensusStats,
    },
    block::{Block, BlockTemplate, TemplateBuildMode, TemplateTransactionSelector, VirtualStateApproxId},
    blockhash::BlockHashExtensions,
    blockstatus::BlockStatus,
    coinbase::MinerData,
    daa_score_timestamp::DaaScoreTimestamp,
    errors::{
        coinbase::CoinbaseResult,
        consensus::{ConsensusError, ConsensusResult},
        difficulty::DifficultyError,
        pruning::PruningImportError,
        tx::TxResult,
    },
    header::Header,
    mass::{ContextualMasses, NonContextualMasses},
    merkle::calc_hash_merkle_root,
    mining_rules::MiningRules,
    muhash::MuHashExtensions,
    network::NetworkType,
    pruning::{PruningPointProof, PruningPointTrustedData, PruningPointsList, PruningProofMetadata},
    trusted::{ExternalGhostdagData, TrustedBlock},
<<<<<<< HEAD
    tx::{MutableTransaction, SignableTransaction, Transaction, TransactionOutpoint, UtxoEntry},
    utxo::utxo_inquirer::UtxoInquirerError,
=======
    tx::{
        MutableTransaction, Transaction, TransactionId, TransactionIndexType, TransactionOutpoint, TransactionQueryResult,
        TransactionType, UtxoEntry,
    },
>>>>>>> 8b370fc6
    BlockHashSet, BlueWorkType, ChainPath, HashMapCustomHasher,
};
use kaspa_consensus_notify::root::ConsensusNotificationRoot;

use crossbeam_channel::{
    bounded as bounded_crossbeam, unbounded as unbounded_crossbeam, Receiver as CrossbeamReceiver, Sender as CrossbeamSender,
};
use itertools::Itertools;
use kaspa_consensusmanager::{SessionLock, SessionReadGuard};

use kaspa_database::prelude::{StoreResultEmptyTuple, StoreResultExtensions};
use kaspa_hashes::Hash;
use kaspa_muhash::MuHash;
use kaspa_txscript::caches::TxScriptCacheCounters;
use kaspa_utils::arc::ArcExtensions;
use rayon::iter::{IntoParallelRefIterator, ParallelIterator};

use std::{
    cmp::Reverse,
<<<<<<< HEAD
    collections::{BinaryHeap, VecDeque},
=======
    collections::{BinaryHeap, HashSet, VecDeque},
>>>>>>> 8b370fc6
    future::Future,
    iter::once,
    ops::Deref,
    sync::{atomic::Ordering, Arc},
};
use std::{
    sync::atomic::AtomicBool,
    thread::{self, JoinHandle},
};
use tokio::sync::oneshot;

use self::{services::ConsensusServices, storage::ConsensusStorage};

use crate::model::stores::selected_chain::SelectedChainStoreReader;

use std::cmp;

pub struct Consensus {
    // DB
    db: Arc<DB>,

    // Channels
    block_sender: CrossbeamSender<BlockProcessingMessage>,

    // Processors
    pub(super) header_processor: Arc<HeaderProcessor>,
    pub(super) body_processor: Arc<BlockBodyProcessor>,
    pub(super) virtual_processor: Arc<VirtualStateProcessor>,
    pub(super) pruning_processor: Arc<PruningProcessor>,

    // Storage
    pub(super) storage: Arc<ConsensusStorage>,

    // Services and managers
    pub(super) services: Arc<ConsensusServices>,

    // Pruning lock
    pruning_lock: SessionLock,

    // Notification management
    notification_root: Arc<ConsensusNotificationRoot>,

    // Counters
    counters: Arc<ProcessingCounters>,

    // Config
    config: Arc<Config>,

    // Other
    creation_timestamp: u64,

    // Signals
    is_consensus_exiting: Arc<AtomicBool>,
}

impl Deref for Consensus {
    type Target = ConsensusStorage;

    fn deref(&self) -> &Self::Target {
        &self.storage
    }
}

impl Consensus {
    pub fn new(
        db: Arc<DB>,
        config: Arc<Config>,
        pruning_lock: SessionLock,
        notification_root: Arc<ConsensusNotificationRoot>,
        counters: Arc<ProcessingCounters>,
        tx_script_cache_counters: Arc<TxScriptCacheCounters>,
        creation_timestamp: u64,
        mining_rules: Arc<MiningRules>,
    ) -> Self {
        let params = &config.params;
        let perf_params = &config.perf;
        let is_consensus_exiting: Arc<AtomicBool> = Arc::new(AtomicBool::new(false));

        //
        // Storage layer
        //

        let storage = ConsensusStorage::new(db.clone(), config.clone());

        //
        // Services and managers
        //

        let services = ConsensusServices::new(
            db.clone(),
            storage.clone(),
            config.clone(),
            tx_script_cache_counters,
            is_consensus_exiting.clone(),
        );

        //
        // Processor channels
        //

        let (sender, receiver): (CrossbeamSender<BlockProcessingMessage>, CrossbeamReceiver<BlockProcessingMessage>) =
            unbounded_crossbeam();
        let (body_sender, body_receiver): (CrossbeamSender<BlockProcessingMessage>, CrossbeamReceiver<BlockProcessingMessage>) =
            unbounded_crossbeam();
        let (virtual_sender, virtual_receiver): (
            CrossbeamSender<VirtualStateProcessingMessage>,
            CrossbeamReceiver<VirtualStateProcessingMessage>,
        ) = unbounded_crossbeam();
        let (pruning_sender, pruning_receiver): (
            CrossbeamSender<PruningProcessingMessage>,
            CrossbeamReceiver<PruningProcessingMessage>,
        ) = bounded_crossbeam(2);

        //
        // Thread-pools
        //

        // Pool for header and body processors
        let block_processors_pool = Arc::new(
            rayon::ThreadPoolBuilder::new()
                .num_threads(perf_params.block_processors_num_threads)
                .thread_name(|i| format!("block-pool-{i}"))
                .build()
                .unwrap(),
        );
        // We need a dedicated thread-pool for the virtual processor to avoid possible deadlocks probably caused by the
        // combined usage of `par_iter` (in virtual processor) and `rayon::spawn` (in header/body processors).
        // See for instance https://github.com/rayon-rs/rayon/issues/690
        let virtual_pool = Arc::new(
            rayon::ThreadPoolBuilder::new()
                .num_threads(perf_params.virtual_processor_num_threads)
                .thread_name(|i| format!("virtual-pool-{i}"))
                .build()
                .unwrap(),
        );

        //
        // Pipeline processors
        //

        let header_processor = Arc::new(HeaderProcessor::new(
            receiver,
            body_sender,
            block_processors_pool.clone(),
            params,
            db.clone(),
            &storage,
            &services,
            pruning_lock.clone(),
            counters.clone(),
        ));

        let body_processor = Arc::new(BlockBodyProcessor::new(
            body_receiver,
            virtual_sender,
            block_processors_pool,
            params,
            db.clone(),
            &storage,
            &services,
            pruning_lock.clone(),
            notification_root.clone(),
            counters.clone(),
        ));

        let virtual_processor = Arc::new(VirtualStateProcessor::new(
            virtual_receiver,
            pruning_sender,
            pruning_receiver.clone(),
            virtual_pool,
            params,
            db.clone(),
            &storage,
            &services,
            pruning_lock.clone(),
            notification_root.clone(),
            counters.clone(),
            mining_rules,
        ));

        let pruning_processor = Arc::new(PruningProcessor::new(
            pruning_receiver,
            db.clone(),
            &storage,
            &services,
            pruning_lock.clone(),
            config.clone(),
            is_consensus_exiting.clone(),
        ));

        // Ensure the relations stores are initialized
        header_processor.init();
        // Ensure that some pruning point is registered
        virtual_processor.init();

        // Ensure that genesis was processed
        if config.process_genesis {
            header_processor.process_genesis();
            body_processor.process_genesis();
            virtual_processor.process_genesis();
        }

        let this = Self {
            db,
            block_sender: sender,
            header_processor,
            body_processor,
            virtual_processor,
            pruning_processor,
            storage,
            services,
            pruning_lock,
            notification_root,
            counters,
            config,
            creation_timestamp,
            is_consensus_exiting,
        };

        // Run database upgrades if any
        this.run_database_upgrades();

        this
    }

    /// A procedure for calling database upgrades which are self-contained (i.e., do not require knowing the DB version)
    fn run_database_upgrades(&self) {
        // Upgrade to initialize the new retention root field correctly
        self.retention_root_database_upgrade();

        // TODO (post HF): remove this upgrade
        // Database upgrade to include pruning samples
        self.pruning_samples_database_upgrade();
    }

    fn retention_root_database_upgrade(&self) {
        let mut pruning_point_store = self.pruning_point_store.write();
        if pruning_point_store.retention_period_root().unwrap_option().is_none() {
            let mut batch = rocksdb::WriteBatch::default();
            if self.config.is_archival {
                // The retention checkpoint is what was previously known as history root
                let retention_checkpoint = pruning_point_store.retention_checkpoint().unwrap();
                pruning_point_store.set_retention_period_root(&mut batch, retention_checkpoint).unwrap();
            } else {
                // For non-archival nodes the retention root was the pruning point
                let pruning_point = pruning_point_store.get().unwrap().pruning_point;
                pruning_point_store.set_retention_period_root(&mut batch, pruning_point).unwrap();
            }
            self.db.write(batch).unwrap();
        }
    }

    fn pruning_samples_database_upgrade(&self) {
        //
        // For the first time this version runs, make sure we populate pruning samples
        // from pov for all qualified chain blocks in the pruning point future
        //

        let sink = self.get_sink();
        if self.storage.pruning_samples_store.pruning_sample_from_pov(sink).unwrap_option().is_some() {
            // Sink is populated so we assume the database is upgraded
            return;
        }

        // Populate past pruning points (including current one)
        for (p1, p2) in (0..=self.pruning_point_store.read().get().unwrap().index)
            .map(|index| self.past_pruning_points_store.get(index).unwrap())
            .tuple_windows()
        {
            // Set p[i] to point at p[i-1]
            self.pruning_samples_store.insert(p2, p1).unwrap_or_exists();
        }

        let pruning_point = self.pruning_point();
        let reachability = self.reachability_store.read();

        // We walk up via reachability tree children so that we only iterate blocks B s.t. pruning point ∈ chain(B)
        let mut queue = VecDeque::<Hash>::from_iter(reachability.get_children(pruning_point).unwrap().iter().copied());
        let mut processed = 0;
        kaspa_core::info!("Upgrading database to include and populate the pruning samples store");
        while let Some(current) = queue.pop_front() {
            if !self.get_block_status(current).is_some_and(|s| s == BlockStatus::StatusUTXOValid) {
                // Skip branches of the tree which are not chain qualified.
                // This is sufficient since we will only assume this field exists
                // for such chain qualified blocks
                continue;
            }
            queue.extend(reachability.get_children(current).unwrap().iter());

            processed += 1;

            // Populate the data
            let ghostdag_data = self.ghostdag_store.get_compact_data(current).unwrap();
            let pruning_sample_from_pov =
                self.services.pruning_point_manager.expected_header_pruning_point_v2(ghostdag_data).pruning_sample;
            self.pruning_samples_store.insert(current, pruning_sample_from_pov).unwrap_or_exists();
        }

        kaspa_core::info!("Done upgrading database (populated {} entries)", processed);
    }

    pub fn run_processors(&self) -> Vec<JoinHandle<()>> {
        // Spawn the asynchronous processors.
        let header_processor = self.header_processor.clone();
        let body_processor = self.body_processor.clone();
        let virtual_processor = self.virtual_processor.clone();
        let pruning_processor = self.pruning_processor.clone();

        vec![
            thread::Builder::new().name("header-processor".to_string()).spawn(move || header_processor.worker()).unwrap(),
            thread::Builder::new().name("body-processor".to_string()).spawn(move || body_processor.worker()).unwrap(),
            thread::Builder::new().name("virtual-processor".to_string()).spawn(move || virtual_processor.worker()).unwrap(),
            thread::Builder::new().name("pruning-processor".to_string()).spawn(move || pruning_processor.worker()).unwrap(),
        ]
    }

    /// Acquires a consensus session, blocking data-pruning from occurring until released
    pub fn acquire_session(&self) -> SessionReadGuard {
        self.pruning_lock.blocking_read()
    }

    fn validate_and_insert_block_impl(
        &self,
        task: BlockTask,
    ) -> (impl Future<Output = BlockProcessResult<BlockStatus>>, impl Future<Output = BlockProcessResult<BlockStatus>>) {
        let (btx, brx): (BlockResultSender, _) = oneshot::channel();
        let (vtx, vrx): (BlockResultSender, _) = oneshot::channel();
        self.block_sender.send(BlockProcessingMessage::Process(task, btx, vtx)).unwrap();
        self.counters.blocks_submitted.fetch_add(1, Ordering::Relaxed);
        (async { brx.await.unwrap() }, async { vrx.await.unwrap() })
    }

    pub fn body_tips(&self) -> BlockHashSet {
        self.body_tips_store.read().get().unwrap().read().clone()
    }

    pub fn block_status(&self, hash: Hash) -> BlockStatus {
        self.statuses_store.read().get(hash).unwrap()
    }

    pub fn session_lock(&self) -> SessionLock {
        self.pruning_lock.clone()
    }

    pub fn notification_root(&self) -> Arc<ConsensusNotificationRoot> {
        self.notification_root.clone()
    }

    pub fn processing_counters(&self) -> &Arc<ProcessingCounters> {
        &self.counters
    }

    pub fn signal_exit(&self) {
        self.is_consensus_exiting.store(true, Ordering::Relaxed);
        self.block_sender.send(BlockProcessingMessage::Exit).unwrap();
    }

    pub fn shutdown(&self, wait_handles: Vec<JoinHandle<()>>) {
        self.signal_exit();
        // Wait for async consensus processors to exit
        for handle in wait_handles {
            handle.join().unwrap();
        }
    }

    /// Validates that a valid block *header* exists for `hash`
    fn validate_block_exists(&self, hash: Hash) -> Result<(), ConsensusError> {
        if match self.statuses_store.read().get(hash).unwrap_option() {
            Some(status) => status.is_valid(),
            None => false,
        } {
            Ok(())
        } else {
            Err(ConsensusError::HeaderNotFound(hash))
        }
    }

    fn estimate_network_hashes_per_second_impl(&self, ghostdag_data: &GhostdagData, window_size: usize) -> ConsensusResult<u64> {
        let window = match self.services.window_manager.block_window(ghostdag_data, WindowType::VaryingWindow(window_size)) {
            Ok(w) => w,
            Err(RuleError::InsufficientDaaWindowSize(s)) => return Err(DifficultyError::InsufficientWindowData(s).into()),
            Err(e) => panic!("unexpected error: {e}"),
        };
        Ok(self.services.window_manager.estimate_network_hashes_per_second(window)?)
    }

    fn pruning_point_compact_headers(&self) -> Vec<(Hash, CompactHeaderData)> {
        // PRUNE SAFETY: index is monotonic and past pruning point headers are expected permanently
        let current_pp_info = self.pruning_point_store.read().get().unwrap();
        (0..current_pp_info.index)
            .map(|index| self.past_pruning_points_store.get(index).unwrap())
            .chain(once(current_pp_info.pruning_point))
            .map(|hash| (hash, self.headers_store.get_compact_header_data(hash).unwrap()))
            .collect_vec()
    }
}

impl ConsensusApi for Consensus {
    fn build_block_template(
        &self,
        miner_data: MinerData,
        tx_selector: Box<dyn TemplateTransactionSelector>,
        build_mode: TemplateBuildMode,
    ) -> Result<BlockTemplate, RuleError> {
        self.virtual_processor.build_block_template(miner_data, tx_selector, build_mode)
    }

    fn validate_and_insert_block(&self, block: Block) -> BlockValidationFutures {
        let (block_task, virtual_state_task) = self.validate_and_insert_block_impl(BlockTask::Ordinary { block });
        BlockValidationFutures { block_task: Box::pin(block_task), virtual_state_task: Box::pin(virtual_state_task) }
    }

    fn validate_and_insert_trusted_block(&self, tb: TrustedBlock) -> BlockValidationFutures {
        let (block_task, virtual_state_task) = self.validate_and_insert_block_impl(BlockTask::Trusted { block: tb.block });
        BlockValidationFutures { block_task: Box::pin(block_task), virtual_state_task: Box::pin(virtual_state_task) }
    }

    fn validate_mempool_transaction(&self, transaction: &mut MutableTransaction, args: &TransactionValidationArgs) -> TxResult<()> {
        self.virtual_processor.validate_mempool_transaction(transaction, args)?;
        Ok(())
    }

    fn validate_mempool_transactions_in_parallel(
        &self,
        transactions: &mut [MutableTransaction],
        args: &TransactionValidationBatchArgs,
    ) -> Vec<TxResult<()>> {
        self.virtual_processor.validate_mempool_transactions_in_parallel(transactions, args)
    }

    fn populate_mempool_transaction(&self, transaction: &mut MutableTransaction) -> TxResult<()> {
        self.virtual_processor.populate_mempool_transaction(transaction)?;
        Ok(())
    }

    fn populate_mempool_transactions_in_parallel(&self, transactions: &mut [MutableTransaction]) -> Vec<TxResult<()>> {
        self.virtual_processor.populate_mempool_transactions_in_parallel(transactions)
    }

    fn calculate_transaction_non_contextual_masses(&self, transaction: &Transaction) -> NonContextualMasses {
        self.services.mass_calculator.calc_non_contextual_masses(transaction)
    }

    fn calculate_transaction_contextual_masses(&self, transaction: &MutableTransaction) -> Option<ContextualMasses> {
        self.services.mass_calculator.calc_contextual_masses(&transaction.as_verifiable())
    }

    fn get_stats(&self) -> ConsensusStats {
        // This method is designed to return stats asap and not depend on locks which
        // might take time to acquire
        ConsensusStats {
            block_counts: self.estimate_block_count(),
            // This call acquires the tips store read lock which is expected to be fast. If this
            // turns out to be not fast enough then we should maintain an atomic integer holding this value
            num_tips: self.get_tips_len() as u64,
            virtual_stats: self.lkg_virtual_state.load().as_ref().into(),
        }
    }

    fn get_virtual_daa_score(&self) -> u64 {
        self.lkg_virtual_state.load().daa_score
    }

    fn get_virtual_bits(&self) -> u32 {
        self.lkg_virtual_state.load().bits
    }

    fn get_virtual_past_median_time(&self) -> u64 {
        self.lkg_virtual_state.load().past_median_time
    }

    fn get_virtual_merge_depth_root(&self) -> Option<Hash> {
        // TODO: consider saving the merge depth root as part of virtual state
        let pruning_point = self.pruning_point_store.read().pruning_point().unwrap();
        let virtual_state = self.lkg_virtual_state.load();
        let virtual_ghostdag_data = &virtual_state.ghostdag_data;
        let root = self.services.depth_manager.calc_merge_depth_root(virtual_ghostdag_data, pruning_point);
        if root.is_origin() {
            None
        } else {
            Some(root)
        }
    }

    fn get_virtual_merge_depth_blue_work_threshold(&self) -> BlueWorkType {
        // PRUNE SAFETY: merge depth root is never close to being pruned (in terms of block depth)
        self.get_virtual_merge_depth_root().map_or(BlueWorkType::ZERO, |root| self.ghostdag_store.get_blue_work(root).unwrap())
    }

    fn get_sink(&self) -> Hash {
        self.lkg_virtual_state.load().ghostdag_data.selected_parent
    }

    fn get_sink_timestamp(&self) -> u64 {
        self.headers_store.get_timestamp(self.get_sink()).unwrap()
    }

    fn get_sink_daa_score_timestamp(&self) -> DaaScoreTimestamp {
        let sink = self.get_sink();
        let compact = self.headers_store.get_compact_header_data(sink).unwrap();
        DaaScoreTimestamp { daa_score: compact.daa_score, timestamp: compact.timestamp }
    }

    fn get_current_block_color(&self, hash: Hash) -> Option<bool> {
        let _guard = self.pruning_lock.blocking_read();

        // Verify the block exists and can be assumed to have relations and reachability data
        self.validate_block_exists(hash).ok()?;

        // Verify that the block is in future(retention root), where Ghostdag data is complete
        self.services.reachability_service.is_dag_ancestor_of(self.get_retention_period_root(), hash).then_some(())?;

        let sink = self.get_sink();

        // Optimization: verify that the block is in past(sink), otherwise the search will fail anyway
        // (means the block was not merged yet by a virtual chain block)
        self.services.reachability_service.is_dag_ancestor_of(hash, sink).then_some(())?;

        let mut heap: BinaryHeap<Reverse<SortableBlock>> = BinaryHeap::new();
        let mut visited = BlockHashSet::new();

        let initial_children = self.get_block_children(hash).unwrap();

        for child in initial_children {
            if visited.insert(child) {
                let blue_work = self.ghostdag_store.get_blue_work(child).unwrap();
                heap.push(Reverse(SortableBlock::new(child, blue_work)));
            }
        }

        while let Some(Reverse(SortableBlock { hash: decedent, .. })) = heap.pop() {
            if self.services.reachability_service.is_chain_ancestor_of(decedent, sink) {
                let decedent_data = self.get_ghostdag_data(decedent).unwrap();

                if decedent_data.mergeset_blues.contains(&hash) {
                    return Some(true);
                } else if decedent_data.mergeset_reds.contains(&hash) {
                    return Some(false);
                }

                // Note: because we are doing a topological BFS up (from `hash` towards virtual), the first chain block
                // found must also be our merging block, so hash will be either in blues or in reds, rendering this line
                // unreachable.
                kaspa_core::warn!("DAG topology inconsistency: {decedent} is expected to be a merging block of {hash}");
                // TODO: we should consider the option of returning Result<Option<bool>> from this method
                return None;
            }

            let children = self.get_block_children(decedent).unwrap();

            for child in children {
                if visited.insert(child) {
                    let blue_work = self.ghostdag_store.get_blue_work(child).unwrap();
                    heap.push(Reverse(SortableBlock::new(child, blue_work)));
                }
            }
        }

        None
    }

    fn get_virtual_state_approx_id(&self) -> VirtualStateApproxId {
        self.lkg_virtual_state.load().to_virtual_state_approx_id()
    }

    fn get_retention_period_root(&self) -> Hash {
        self.pruning_point_store.read().retention_period_root().unwrap()
    }

    /// Estimates the number of blocks and headers stored in the node database.
    ///
    /// This is an estimation based on the DAA score difference between the node's `retention root` and `virtual`'s DAA score,
    /// as such, it does not include non-daa blocks, and does not include headers stored as part of the pruning proof.  
    fn estimate_block_count(&self) -> BlockCount {
        // PRUNE SAFETY: retention root is always a current or past pruning point which its header is kept permanently
        let retention_period_root_score = self.headers_store.get_daa_score(self.get_retention_period_root()).unwrap();
        let virtual_score = self.get_virtual_daa_score();
        let header_count = self
            .headers_store
            .get_daa_score(self.get_headers_selected_tip())
            .unwrap_option()
            .unwrap_or(virtual_score)
            .max(virtual_score)
            - retention_period_root_score;
        let block_count = virtual_score - retention_period_root_score;
        BlockCount { header_count, block_count }
    }

    fn get_virtual_chain_from_block(&self, low: Hash, chain_path_added_limit: Option<usize>) -> ConsensusResult<ChainPath> {
        // Calculate chain changes between the given `low` and the current sink hash (up to `limit` amount of block hashes).
        // Note:
        // 1) that we explicitly don't
        // do the calculation against the virtual itself so that we
        // won't later need to remove it from the result.
        // 2) supplying `None` as `chain_path_added_limit` will result in the full chain path, with optimized performance.
        let _guard = self.pruning_lock.blocking_read();

        // Verify that the block exists
        self.validate_block_exists(low)?;

        // Verify that retention root is on chain(block)
        self.services
            .reachability_service
            .is_chain_ancestor_of(self.get_retention_period_root(), low)
            .then_some(())
            .ok_or(ConsensusError::General("the queried hash does not have retention root on its chain"))?;

        Ok(self.services.dag_traversal_manager.calculate_chain_path(low, self.get_sink(), chain_path_added_limit))
    }

    /// Returns a Vec of header samples since genesis
    /// ordered by ascending daa_score, first entry is genesis
    fn get_chain_block_samples(&self) -> Vec<DaaScoreTimestamp> {
        // We need consistency between the past pruning points, selected chain and header store reads
        let _guard = self.pruning_lock.blocking_read();

        // Sorted from genesis to latest pruning_point_headers
        let pp_headers = self.pruning_point_compact_headers();
        let step_divisor: usize = 3; // The number of extra samples we'll get from blocks after last pp header
        let prealloc_len = pp_headers.len() + step_divisor + 1;

        let mut sample_headers;

        // Part 1: Add samples from pruning point headers:
        if self.config.net.network_type == NetworkType::Mainnet {
            // For mainnet, we add extra data (16 pp headers) from before checkpoint genesis.
            // Source: https://github.com/kaspagang/kaspad-py-explorer/blob/main/src/tx_timestamp_estimation.ipynb
            // For context see also: https://github.com/kaspagang/kaspad-py-explorer/blob/main/src/genesis_proof.ipynb
            const POINTS: &[DaaScoreTimestamp] = &[
                DaaScoreTimestamp { daa_score: 0, timestamp: 1636298787842 },
                DaaScoreTimestamp { daa_score: 87133, timestamp: 1636386662010 },
                DaaScoreTimestamp { daa_score: 176797, timestamp: 1636473700804 },
                DaaScoreTimestamp { daa_score: 264837, timestamp: 1636560706885 },
                DaaScoreTimestamp { daa_score: 355974, timestamp: 1636650005662 },
                DaaScoreTimestamp { daa_score: 445152, timestamp: 1636737841327 },
                DaaScoreTimestamp { daa_score: 536709, timestamp: 1636828600930 },
                DaaScoreTimestamp { daa_score: 624635, timestamp: 1636912614350 },
                DaaScoreTimestamp { daa_score: 712234, timestamp: 1636999362832 },
                DaaScoreTimestamp { daa_score: 801831, timestamp: 1637088292662 },
                DaaScoreTimestamp { daa_score: 890716, timestamp: 1637174890675 },
                DaaScoreTimestamp { daa_score: 978396, timestamp: 1637260956454 },
                DaaScoreTimestamp { daa_score: 1068387, timestamp: 1637349078269 },
                DaaScoreTimestamp { daa_score: 1139626, timestamp: 1637418723538 },
                DaaScoreTimestamp { daa_score: 1218320, timestamp: 1637495941516 },
                DaaScoreTimestamp { daa_score: 1312860, timestamp: 1637609671037 },
            ];
            sample_headers = Vec::<DaaScoreTimestamp>::with_capacity(prealloc_len + POINTS.len());
            sample_headers.extend_from_slice(POINTS);
        } else {
            sample_headers = Vec::<DaaScoreTimestamp>::with_capacity(prealloc_len);
        }

        for header in pp_headers.iter() {
            sample_headers.push(DaaScoreTimestamp { daa_score: header.1.daa_score, timestamp: header.1.timestamp });
        }

        // Part 2: Add samples from recent chain blocks
        let sc_read = self.storage.selected_chain_store.read();
        let high_index = sc_read.get_tip().unwrap().0;
        // The last pruning point is always expected in the selected chain store. However if due to some reason
        // this is not the case, we prefer not crashing but rather avoid sampling (hence set low index to high index)
        let low_index = sc_read.get_by_hash(pp_headers.last().unwrap().0).unwrap_option().unwrap_or(high_index);
        let step_size = cmp::max((high_index - low_index) / (step_divisor as u64), 1);

        // We chain `high_index` to make sure we sample sink, and dedup to avoid sampling it twice
        for index in (low_index + step_size..=high_index).step_by(step_size as usize).chain(once(high_index)).dedup() {
            let compact = self
                .storage
                .headers_store
                .get_compact_header_data(sc_read.get_by_index(index).expect("store lock is acquired"))
                .unwrap();
            sample_headers.push(DaaScoreTimestamp { daa_score: compact.daa_score, timestamp: compact.timestamp });
        }

        sample_headers
    }
    fn get_transactions_by_accepting_daa_score(
        &self,
        accepting_daa_score: u64,
        tx_ids: Option<Vec<TransactionId>>,
        tx_type: TransactionType,
    ) -> ConsensusResult<TransactionQueryResult> {
        // We need consistency between the acceptance store and the block transaction store,
        let _guard = self.pruning_lock.blocking_read();
        let accepting_block = self
            .virtual_processor
            .find_accepting_chain_block_hash_at_daa_score(accepting_daa_score, self.get_retention_period_root())?;
        self.get_transactions_by_accepting_block(accepting_block, tx_ids, tx_type)
    }

    fn get_transactions_by_accepting_block(
        &self,
        accepting_block: Hash,
        tx_ids: Option<Vec<TransactionId>>,
        tx_type: TransactionType,
    ) -> ConsensusResult<TransactionQueryResult> {
        // We need consistency between the acceptance store and the block transaction store,
        let _guard = self.pruning_lock.blocking_read();

        match tx_type {
            TransactionType::Transaction => {
                if let Some(tx_ids) = tx_ids {
                    let tx_id_set = HashSet::<TransactionId>::from_iter(tx_ids);

                    Ok(TransactionQueryResult::Transaction(Arc::new(
                        self.acceptance_data_store
                            .get(accepting_block)
                            .map_err(|_| ConsensusError::MissingData(accepting_block))?
                            .unwrap_or_clone()
                            .into_iter()
                            .flat_map(|mbad| {
                                self.get_block_transactions(
                                    mbad.block_hash,
                                    Some(
                                        mbad.accepted_transactions
                                            .into_iter()
                                            .filter_map(|atx| {
                                                if tx_id_set.contains(&atx.transaction_id) {
                                                    Some(atx.index_within_block)
                                                } else {
                                                    None
                                                }
                                            })
                                            .collect(),
                                    ),
                                )
                            })
                            .flatten()
                            .collect::<Vec<_>>(),
                    )))
                } else {
                    Ok(TransactionQueryResult::Transaction(Arc::new(
                        self.acceptance_data_store
                            .get(accepting_block)
                            .map_err(|_| ConsensusError::MissingData(accepting_block))?
                            .unwrap_or_clone()
                            .into_iter()
                            .flat_map(|mbad| {
                                self.get_block_transactions(
                                    mbad.block_hash,
                                    Some(mbad.accepted_transactions.iter().map(|atx| atx.index_within_block).collect()),
                                )
                            })
                            .flatten()
                            .collect::<Vec<_>>(),
                    )))
                }
            }
            TransactionType::SignableTransaction => Ok(TransactionQueryResult::SignableTransaction(Arc::new(
                self.virtual_processor.get_populated_transactions_by_accepting_block(tx_ids, accepting_block)?,
            ))),
        }
    }

    fn get_populated_transaction(&self, txid: Hash, accepting_block_daa_score: u64) -> Result<SignableTransaction, UtxoInquirerError> {
        // We need consistency between the pruning_point_store, utxo_diffs_store, block_transactions_store, selected chain and headers store reads
        let _guard = self.pruning_lock.blocking_read();
        self.virtual_processor.get_populated_transaction(txid, accepting_block_daa_score, self.get_retention_period_root())
    }

    fn get_virtual_parents(&self) -> BlockHashSet {
        self.lkg_virtual_state.load().parents.iter().copied().collect()
    }

    fn get_virtual_parents_len(&self) -> usize {
        self.lkg_virtual_state.load().parents.len()
    }

    fn get_virtual_utxos(
        &self,
        from_outpoint: Option<TransactionOutpoint>,
        chunk_size: usize,
        skip_first: bool,
    ) -> Vec<(TransactionOutpoint, UtxoEntry)> {
        let virtual_stores = self.virtual_stores.read();
        let iter = virtual_stores.utxo_set.seek_iterator(from_outpoint, chunk_size, skip_first);
        iter.map(|item| item.unwrap()).collect()
    }

    fn get_tips(&self) -> Vec<Hash> {
        self.body_tips_store.read().get().unwrap().read().iter().copied().collect_vec()
    }

    fn get_tips_len(&self) -> usize {
        self.body_tips_store.read().get().unwrap().read().len()
    }

    fn get_pruning_point_utxos(
        &self,
        expected_pruning_point: Hash,
        from_outpoint: Option<TransactionOutpoint>,
        chunk_size: usize,
        skip_first: bool,
    ) -> ConsensusResult<Vec<(TransactionOutpoint, UtxoEntry)>> {
        if self.pruning_point_store.read().pruning_point().unwrap() != expected_pruning_point {
            return Err(ConsensusError::UnexpectedPruningPoint);
        }
        let pruning_utxoset_read = self.pruning_utxoset_stores.read();
        let iter = pruning_utxoset_read.utxo_set.seek_iterator(from_outpoint, chunk_size, skip_first);
        let utxos = iter.map(|item| item.unwrap()).collect();
        drop(pruning_utxoset_read);

        // We recheck the expected pruning point in case it was switched just before the utxo set read.
        // NOTE: we rely on order of operations by pruning processor. See extended comment therein.
        if self.pruning_point_store.read().pruning_point().unwrap() != expected_pruning_point {
            return Err(ConsensusError::UnexpectedPruningPoint);
        }

        Ok(utxos)
    }

    fn modify_coinbase_payload(&self, payload: Vec<u8>, miner_data: &MinerData) -> CoinbaseResult<Vec<u8>> {
        self.services.coinbase_manager.modify_coinbase_payload(payload, miner_data)
    }

    fn calc_transaction_hash_merkle_root(&self, txs: &[Transaction], pov_daa_score: u64) -> Hash {
        let storage_mass_activated = self.config.crescendo_activation.is_active(pov_daa_score);
        calc_hash_merkle_root(txs.iter(), storage_mass_activated)
    }

    fn validate_pruning_proof(
        &self,
        proof: &PruningPointProof,
        proof_metadata: &PruningProofMetadata,
    ) -> Result<(), PruningImportError> {
        self.services.pruning_proof_manager.validate_pruning_point_proof(proof, proof_metadata)
    }

    fn apply_pruning_proof(&self, proof: PruningPointProof, trusted_set: &[TrustedBlock]) -> PruningImportResult<()> {
        self.services.pruning_proof_manager.apply_proof(proof, trusted_set)
    }

    fn import_pruning_points(&self, pruning_points: PruningPointsList) -> PruningImportResult<()> {
        self.services.pruning_proof_manager.import_pruning_points(&pruning_points)
    }

    fn append_imported_pruning_point_utxos(&self, utxoset_chunk: &[(TransactionOutpoint, UtxoEntry)], current_multiset: &mut MuHash) {
        let mut pruning_utxoset_write = self.pruning_utxoset_stores.write();
        pruning_utxoset_write.utxo_set.write_many(utxoset_chunk).unwrap();

        // Parallelize processing using the context of an existing thread pool.
        let inner_multiset = self.virtual_processor.install(|| {
            utxoset_chunk.par_iter().map(|(outpoint, entry)| MuHash::from_utxo(outpoint, entry)).reduce(MuHash::new, |mut a, b| {
                a.combine(&b);
                a
            })
        });

        current_multiset.combine(&inner_multiset);
    }

    fn import_pruning_point_utxo_set(&self, new_pruning_point: Hash, imported_utxo_multiset: MuHash) -> PruningImportResult<()> {
        self.virtual_processor.import_pruning_point_utxo_set(new_pruning_point, imported_utxo_multiset)
    }

    fn validate_pruning_points(&self, syncer_virtual_selected_parent: Hash) -> ConsensusResult<()> {
        let hst = self.storage.headers_selected_tip_store.read().get().unwrap().hash;
        let pp_info = self.pruning_point_store.read().get().unwrap();
        if !self.services.pruning_point_manager.is_valid_pruning_point(pp_info.pruning_point, hst) {
            return Err(ConsensusError::General("pruning point does not coincide with the synced header selected tip"));
        }
        if !self.services.pruning_point_manager.is_valid_pruning_point(pp_info.pruning_point, syncer_virtual_selected_parent) {
            return Err(ConsensusError::General("pruning point does not coincide with the syncer's sink (virtual selected parent)"));
        }
        self.services
            .pruning_point_manager
            .are_pruning_points_in_valid_chain(pp_info, syncer_virtual_selected_parent)
            .map_err(|e| ConsensusError::GeneralOwned(format!("past pruning points do not form a valid chain: {}", e)))
    }

    fn is_chain_ancestor_of(&self, low: Hash, high: Hash) -> ConsensusResult<bool> {
        let _guard = self.pruning_lock.blocking_read();
        self.validate_block_exists(low)?;
        self.validate_block_exists(high)?;
        Ok(self.services.reachability_service.is_chain_ancestor_of(low, high))
    }

    // max_blocks has to be greater than the merge set size limit
    fn get_hashes_between(&self, low: Hash, high: Hash, max_blocks: usize) -> ConsensusResult<(Vec<Hash>, Hash)> {
        let _guard = self.pruning_lock.blocking_read();
        assert!(max_blocks as u64 > self.config.mergeset_size_limit().upper_bound());
        self.validate_block_exists(low)?;
        self.validate_block_exists(high)?;

        Ok(self.services.sync_manager.antipast_hashes_between(low, high, Some(max_blocks)))
    }

    fn get_header(&self, hash: Hash) -> ConsensusResult<Arc<Header>> {
        self.headers_store.get_header(hash).unwrap_option().ok_or(ConsensusError::HeaderNotFound(hash))
    }

    fn get_headers_selected_tip(&self) -> Hash {
        self.headers_selected_tip_store.read().get().unwrap().hash
    }

    fn get_antipast_from_pov(&self, hash: Hash, context: Hash, max_traversal_allowed: Option<u64>) -> ConsensusResult<Vec<Hash>> {
        let _guard = self.pruning_lock.blocking_read();
        self.validate_block_exists(hash)?;
        self.validate_block_exists(context)?;
        Ok(self.services.dag_traversal_manager.antipast(hash, std::iter::once(context), max_traversal_allowed)?)
    }

    fn get_anticone(&self, hash: Hash) -> ConsensusResult<Vec<Hash>> {
        let _guard = self.pruning_lock.blocking_read();
        self.validate_block_exists(hash)?;
        let virtual_state = self.lkg_virtual_state.load();
        Ok(self.services.dag_traversal_manager.anticone(hash, virtual_state.parents.iter().copied(), None)?)
    }

    fn get_pruning_point_proof(&self) -> Arc<PruningPointProof> {
        // PRUNE SAFETY: proof is cached before the prune op begins and the
        // pruning point cannot move during the prune so the cache remains valid
        self.services.pruning_proof_manager.get_pruning_point_proof()
    }

    fn create_virtual_selected_chain_block_locator(&self, low: Option<Hash>, high: Option<Hash>) -> ConsensusResult<Vec<Hash>> {
        let _guard = self.pruning_lock.blocking_read();
        if let Some(low) = low {
            self.validate_block_exists(low)?;
        }

        if let Some(high) = high {
            self.validate_block_exists(high)?;
        }

        Ok(self.services.sync_manager.create_virtual_selected_chain_block_locator(low, high)?)
    }

    fn pruning_point_headers(&self) -> Vec<Arc<Header>> {
        // PRUNE SAFETY: index is monotonic and past pruning point headers are expected permanently
        let current_pp_info = self.pruning_point_store.read().get().unwrap();
        (0..current_pp_info.index)
            .map(|index| self.past_pruning_points_store.get(index).unwrap())
            .chain(once(current_pp_info.pruning_point))
            .map(|hash| self.headers_store.get_header(hash).unwrap())
            .collect_vec()
    }

    fn get_pruning_point_anticone_and_trusted_data(&self) -> ConsensusResult<Arc<PruningPointTrustedData>> {
        // PRUNE SAFETY: anticone and trusted data are cached before the prune op begins and the
        // pruning point cannot move during the prune so the cache remains valid
        self.services.pruning_proof_manager.get_pruning_point_anticone_and_trusted_data()
    }

    fn get_block(&self, hash: Hash) -> ConsensusResult<Block> {
        if match self.statuses_store.read().get(hash).unwrap_option() {
            Some(status) => !status.has_block_body(),
            None => true,
        } {
            return Err(ConsensusError::BlockNotFound(hash));
        }

        Ok(Block {
            header: self.headers_store.get_header(hash).unwrap_option().ok_or(ConsensusError::BlockNotFound(hash))?,
            transactions: self.block_transactions_store.get(hash).unwrap_option().ok_or(ConsensusError::BlockNotFound(hash))?,
        })
    }

    fn get_block_transactions(&self, hash: Hash, indices: Option<Vec<TransactionIndexType>>) -> ConsensusResult<Vec<Transaction>> {
        let transactions = self.block_transactions_store.get(hash).unwrap_option().ok_or(ConsensusError::BlockNotFound(hash))?;
        let tx_len = transactions.len();

        if let Some(indices) = indices {
            if tx_len < indices.len() {
                return Err(ConsensusError::TransactionQueryTooLarge(indices.len(), hash, transactions.len()));
            }

            let res = transactions
                .unwrap_or_clone()
                .into_iter()
                .enumerate()
                .filter(|(index, _tx)| indices.contains(&(*index as TransactionIndexType)))
                .map(|(_, tx)| tx)
                .collect::<Vec<_>>();

            if res.len() != indices.len() {
                Err(ConsensusError::TransactionIndexOutOfBounds(*indices.iter().max().unwrap(), tx_len, hash))
            } else {
                Ok(res)
            }
        } else {
            Ok(transactions.unwrap_or_clone())
        }
    }

    fn get_block_even_if_header_only(&self, hash: Hash) -> ConsensusResult<Block> {
        let Some(status) = self.statuses_store.read().get(hash).unwrap_option().filter(|&status| status.has_block_header()) else {
            return Err(ConsensusError::HeaderNotFound(hash));
        };
        Ok(Block {
            header: self.headers_store.get_header(hash).unwrap_option().ok_or(ConsensusError::HeaderNotFound(hash))?,
            transactions: if status.is_header_only() {
                Default::default()
            } else {
                self.block_transactions_store.get(hash).unwrap_option().unwrap_or_default()
            },
        })
    }

    fn get_ghostdag_data(&self, hash: Hash) -> ConsensusResult<ExternalGhostdagData> {
        match self.get_block_status(hash) {
            None => return Err(ConsensusError::HeaderNotFound(hash)),
            Some(BlockStatus::StatusInvalid) => return Err(ConsensusError::InvalidBlock(hash)),
            _ => {}
        };
        let ghostdag = self.ghostdag_store.get_data(hash).unwrap_option().ok_or(ConsensusError::MissingData(hash))?;
        Ok((&*ghostdag).into())
    }

    fn get_block_children(&self, hash: Hash) -> Option<Vec<Hash>> {
        self.services
            .relations_service
            .get_children(hash)
            .unwrap_option()
            .map(|children| children.read().iter().copied().collect_vec())
    }

    fn get_block_parents(&self, hash: Hash) -> Option<Arc<Vec<Hash>>> {
        self.services.relations_service.get_parents(hash).unwrap_option()
    }

    fn get_block_status(&self, hash: Hash) -> Option<BlockStatus> {
        self.statuses_store.read().get(hash).unwrap_option()
    }

    fn get_block_acceptance_data(&self, hash: Hash) -> ConsensusResult<Arc<AcceptanceData>> {
        self.acceptance_data_store.get(hash).unwrap_option().ok_or(ConsensusError::MissingData(hash))
    }

    fn get_blocks_acceptance_data(
        &self,
        hashes: &[Hash],
        merged_blocks_limit: Option<usize>,
    ) -> ConsensusResult<Vec<Arc<AcceptanceData>>> {
        // Note: merged_blocks_limit will limit after the sum of merged blocks is breached along the supplied hash's acceptance data
        // and not limit the acceptance data within a queried hash. i.e. It has mergeset_size_limit granularity, this is to guarantee full acceptance data coverage.
        if merged_blocks_limit.is_none() {
            return hashes
                .iter()
                .copied()
                .map(|hash| self.acceptance_data_store.get(hash).unwrap_option().ok_or(ConsensusError::MissingData(hash)))
                .collect::<ConsensusResult<Vec<_>>>();
        }
        let merged_blocks_limit = merged_blocks_limit.unwrap(); // we handle `is_none`, so may unwrap.
        let mut num_of_merged_blocks = 0usize;

        hashes
            .iter()
            .copied()
            .map_while(|hash| {
                let entry = self.acceptance_data_store.get(hash).unwrap_option().ok_or(ConsensusError::MissingData(hash));
                num_of_merged_blocks += entry.as_ref().map_or(0, |entry| entry.len());
                if num_of_merged_blocks > merged_blocks_limit {
                    None
                } else {
                    Some(entry)
                }
            })
            .collect::<ConsensusResult<Vec<_>>>()
    }

    fn is_chain_block(&self, hash: Hash) -> ConsensusResult<bool> {
        self.is_chain_ancestor_of(hash, self.get_sink())
    }

    fn get_missing_block_body_hashes(&self, high: Hash) -> ConsensusResult<Vec<Hash>> {
        let _guard = self.pruning_lock.blocking_read();
        self.validate_block_exists(high)?;
        Ok(self.services.sync_manager.get_missing_block_body_hashes(high)?)
    }

    fn pruning_point(&self) -> Hash {
        self.pruning_point_store.read().pruning_point().unwrap()
    }

    fn get_daa_window(&self, hash: Hash) -> ConsensusResult<Vec<Hash>> {
        let _guard = self.pruning_lock.blocking_read();
        self.validate_block_exists(hash)?;
        Ok(self
            .services
            .window_manager
            .block_window(&self.ghostdag_store.get_data(hash).unwrap(), WindowType::DifficultyWindow)
            .unwrap()
            .deref()
            .iter()
            .map(|block| block.0.hash)
            .collect())
    }

    fn get_trusted_block_associated_ghostdag_data_block_hashes(&self, hash: Hash) -> ConsensusResult<Vec<Hash>> {
        let _guard = self.pruning_lock.blocking_read();
        self.validate_block_exists(hash)?;

        // In order to guarantee the chain height is at least k, we check that the pruning point is not genesis.
        let pruning_point = self.pruning_point();
        if pruning_point == self.config.genesis.hash {
            return Err(ConsensusError::UnexpectedPruningPoint);
        }

        // [Crescendo]: get ghostdag k based on the pruning point's DAA score. The off-by-one of not going by selected parent
        // DAA score is not important here as we simply increase K one block earlier which is more conservative (saving/sending more data)
        let ghostdag_k = self.config.ghostdag_k().get(self.headers_store.get_daa_score(pruning_point).unwrap());

        // Note: the method `get_ghostdag_chain_k_depth` might return a partial chain if data is missing.
        // Ideally this node when synced would validate it got all of the associated data up to k blocks
        // back and then we would be able to assert we actually got `k + 1` blocks, however we choose to
        // simply ignore, since if the data was truly missing we wouldn't accept the staging consensus in
        // the first place
        Ok(self.services.pruning_proof_manager.get_ghostdag_chain_k_depth(hash, ghostdag_k))
    }

    fn create_block_locator_from_pruning_point(&self, high: Hash, limit: usize) -> ConsensusResult<Vec<Hash>> {
        let _guard = self.pruning_lock.blocking_read();
        self.validate_block_exists(high)?;
        // Keep the pruning point read guard throughout building the locator
        let pruning_point_read = self.pruning_point_store.read();
        let pruning_point = pruning_point_read.pruning_point().unwrap();
        Ok(self.services.sync_manager.create_block_locator_from_pruning_point(high, pruning_point, Some(limit))?)
    }

    fn estimate_network_hashes_per_second(&self, start_hash: Option<Hash>, window_size: usize) -> ConsensusResult<u64> {
        let _guard = self.pruning_lock.blocking_read();
        match start_hash {
            Some(hash) => {
                self.validate_block_exists(hash)?;
                let ghostdag_data = self.ghostdag_store.get_data(hash).unwrap();
                // The selected parent header is used within to check for sampling activation, so we verify its existence first
                if !self.headers_store.has(ghostdag_data.selected_parent).unwrap() {
                    return Err(ConsensusError::DifficultyError(DifficultyError::InsufficientWindowData(0)));
                }
                self.estimate_network_hashes_per_second_impl(&ghostdag_data, window_size)
            }
            None => {
                let virtual_state = self.lkg_virtual_state.load();
                self.estimate_network_hashes_per_second_impl(&virtual_state.ghostdag_data, window_size)
            }
        }
    }

    fn are_pruning_points_violating_finality(&self, pp_list: PruningPointsList) -> bool {
        self.virtual_processor.are_pruning_points_violating_finality(pp_list)
    }

    fn creation_timestamp(&self) -> u64 {
        self.creation_timestamp
    }

    fn finality_point(&self) -> Hash {
        self.virtual_processor.virtual_finality_point(&self.lkg_virtual_state.load().ghostdag_data, self.pruning_point())
    }
}<|MERGE_RESOLUTION|>--- conflicted
+++ resolved
@@ -70,15 +70,10 @@
     network::NetworkType,
     pruning::{PruningPointProof, PruningPointTrustedData, PruningPointsList, PruningProofMetadata},
     trusted::{ExternalGhostdagData, TrustedBlock},
-<<<<<<< HEAD
-    tx::{MutableTransaction, SignableTransaction, Transaction, TransactionOutpoint, UtxoEntry},
-    utxo::utxo_inquirer::UtxoInquirerError,
-=======
     tx::{
         MutableTransaction, Transaction, TransactionId, TransactionIndexType, TransactionOutpoint, TransactionQueryResult,
         TransactionType, UtxoEntry,
     },
->>>>>>> 8b370fc6
     BlockHashSet, BlueWorkType, ChainPath, HashMapCustomHasher,
 };
 use kaspa_consensus_notify::root::ConsensusNotificationRoot;
@@ -98,11 +93,7 @@
 
 use std::{
     cmp::Reverse,
-<<<<<<< HEAD
-    collections::{BinaryHeap, VecDeque},
-=======
     collections::{BinaryHeap, HashSet, VecDeque},
->>>>>>> 8b370fc6
     future::Future,
     iter::once,
     ops::Deref,
@@ -857,12 +848,6 @@
         }
     }
 
-    fn get_populated_transaction(&self, txid: Hash, accepting_block_daa_score: u64) -> Result<SignableTransaction, UtxoInquirerError> {
-        // We need consistency between the pruning_point_store, utxo_diffs_store, block_transactions_store, selected chain and headers store reads
-        let _guard = self.pruning_lock.blocking_read();
-        self.virtual_processor.get_populated_transaction(txid, accepting_block_daa_score, self.get_retention_period_root())
-    }
-
     fn get_virtual_parents(&self) -> BlockHashSet {
         self.lkg_virtual_state.load().parents.iter().copied().collect()
     }
