pub mod cache_policy_builder;
pub mod ctl;
pub mod factory;
pub mod services;
pub mod storage;
pub mod test_consensus;

#[cfg(feature = "devnet-prealloc")]
mod utxo_set_override;

use crate::{
    config::Config,
    errors::{BlockProcessResult, RuleError},
    model::{
        services::reachability::ReachabilityService,
        stores::{
            acceptance_data::AcceptanceDataStoreReader,
            block_transactions::BlockTransactionsStoreReader,
            ghostdag::{GhostdagData, GhostdagStoreReader},
            headers::{CompactHeaderData, HeaderStoreReader},
            headers_selected_tip::HeadersSelectedTipStoreReader,
            past_pruning_points::PastPruningPointsStoreReader,
            pruning::PruningStoreReader,
            relations::RelationsStoreReader,
            selected_chain::SelectedChainStore,
            statuses::StatusesStoreReader,
            tips::{TipsStore, TipsStoreReader},
            utxo_set::{UtxoSetStore, UtxoSetStoreReader},
            virtual_state::VirtualState,
            DB,
        },
    },
    pipeline::{
        body_processor::BlockBodyProcessor,
        deps_manager::{BlockProcessingMessage, BlockResultSender, BlockTask, VirtualStateProcessingMessage},
        header_processor::HeaderProcessor,
        pruning_processor::processor::{PruningProcessingMessage, PruningProcessor},
        virtual_processor::{errors::PruningImportResult, VirtualStateProcessor},
        ProcessingCounters,
    },
    processes::{
        ghostdag::ordering::SortableBlock,
        window::{WindowManager, WindowType},
    },
};
use kaspa_consensus_core::{
    acceptance_data::AcceptanceData,
    api::{
        args::{TransactionValidationArgs, TransactionValidationBatchArgs},
        stats::BlockCount,
        BlockValidationFutures, ConsensusApi, ConsensusStats,
    },
    block::{Block, BlockTemplate, TemplateBuildMode, TemplateTransactionSelector, VirtualStateApproxId},
    blockhash::BlockHashExtensions,
    blockstatus::BlockStatus,
    coinbase::MinerData,
    daa_score_timestamp::DaaScoreTimestamp,
    errors::{
        coinbase::CoinbaseResult,
        consensus::{ConsensusError, ConsensusResult},
        difficulty::DifficultyError,
        pruning::PruningImportError,
        tx::TxResult,
    },
    header::Header,
    mass::{ContextualMasses, NonContextualMasses},
    merkle::calc_hash_merkle_root,
    mining_rules::MiningRules,
    muhash::MuHashExtensions,
    network::NetworkType,
    pruning::{PruningPointProof, PruningPointTrustedData, PruningPointsList, PruningProofMetadata},
    trusted::{ExternalGhostdagData, TrustedBlock},
    tx::{
        MutableTransaction, Transaction, TransactionId, TransactionIndexType, TransactionOutpoint, TransactionQueryResult,
        TransactionType, UtxoEntry,
    },
    BlockHashSet, BlueWorkType, ChainPath, HashMapCustomHasher,
};
use kaspa_consensus_notify::root::ConsensusNotificationRoot;

use crossbeam_channel::{
    bounded as bounded_crossbeam, unbounded as unbounded_crossbeam, Receiver as CrossbeamReceiver, Sender as CrossbeamSender,
};
use itertools::Itertools;
use kaspa_consensusmanager::{SessionLock, SessionReadGuard};

use kaspa_core::info;
use kaspa_database::prelude::StoreResultExtensions;
use kaspa_hashes::Hash;
use kaspa_muhash::MuHash;
use kaspa_txscript::caches::TxScriptCacheCounters;
use kaspa_utils::arc::ArcExtensions;
use rayon::iter::{IntoParallelRefIterator, ParallelIterator};
use rocksdb::WriteBatch;

use std::{
<<<<<<< HEAD
    cmp,
    cmp::Reverse,
    collections::{BinaryHeap, HashSet},
=======
    cmp::{self, Reverse},
    collections::{BinaryHeap, VecDeque},
>>>>>>> 72822239
    future::Future,
    iter::once,
    ops::Deref,
    sync::{
        atomic::{AtomicBool, Ordering},
        Arc,
    },
    thread::{self, JoinHandle},
};
use tokio::sync::oneshot;

use self::{services::ConsensusServices, storage::ConsensusStorage};

use crate::model::stores::selected_chain::SelectedChainStoreReader;

pub struct Consensus {
    // DB
    db: Arc<DB>,

    // Channels
    block_sender: CrossbeamSender<BlockProcessingMessage>,

    // Processors
    pub(super) header_processor: Arc<HeaderProcessor>,
    pub(super) body_processor: Arc<BlockBodyProcessor>,
    pub(super) virtual_processor: Arc<VirtualStateProcessor>,
    pub(super) pruning_processor: Arc<PruningProcessor>,

    // Storage
    pub(super) storage: Arc<ConsensusStorage>,

    // Services and managers
    pub(super) services: Arc<ConsensusServices>,

    // Pruning lock
    pruning_lock: SessionLock,

    // Notification management
    notification_root: Arc<ConsensusNotificationRoot>,

    // Counters
    counters: Arc<ProcessingCounters>,

    // Config
    config: Arc<Config>,

    // Other
    creation_timestamp: u64,

    // Signals
    is_consensus_exiting: Arc<AtomicBool>,
}

impl Deref for Consensus {
    type Target = ConsensusStorage;

    fn deref(&self) -> &Self::Target {
        &self.storage
    }
}

impl Consensus {
    pub fn new(
        db: Arc<DB>,
        config: Arc<Config>,
        pruning_lock: SessionLock,
        notification_root: Arc<ConsensusNotificationRoot>,
        counters: Arc<ProcessingCounters>,
        tx_script_cache_counters: Arc<TxScriptCacheCounters>,
        creation_timestamp: u64,
        mining_rules: Arc<MiningRules>,
    ) -> Self {
        let params = &config.params;
        let perf_params = &config.perf;
        let is_consensus_exiting: Arc<AtomicBool> = Arc::new(AtomicBool::new(false));

        //
        // Storage layer
        //

        let storage = ConsensusStorage::new(db.clone(), config.clone());

        //
        // Services and managers
        //

        let services = ConsensusServices::new(
            db.clone(),
            storage.clone(),
            config.clone(),
            tx_script_cache_counters,
            is_consensus_exiting.clone(),
        );

        //
        // Processor channels
        //

        let (sender, receiver): (CrossbeamSender<BlockProcessingMessage>, CrossbeamReceiver<BlockProcessingMessage>) =
            unbounded_crossbeam();
        let (body_sender, body_receiver): (CrossbeamSender<BlockProcessingMessage>, CrossbeamReceiver<BlockProcessingMessage>) =
            unbounded_crossbeam();
        let (virtual_sender, virtual_receiver): (
            CrossbeamSender<VirtualStateProcessingMessage>,
            CrossbeamReceiver<VirtualStateProcessingMessage>,
        ) = unbounded_crossbeam();
        let (pruning_sender, pruning_receiver): (
            CrossbeamSender<PruningProcessingMessage>,
            CrossbeamReceiver<PruningProcessingMessage>,
        ) = bounded_crossbeam(2);

        //
        // Thread-pools
        //

        // Pool for header and body processors
        let block_processors_pool = Arc::new(
            rayon::ThreadPoolBuilder::new()
                .num_threads(perf_params.block_processors_num_threads)
                .thread_name(|i| format!("block-pool-{i}"))
                .build()
                .unwrap(),
        );
        // We need a dedicated thread-pool for the virtual processor to avoid possible deadlocks probably caused by the
        // combined usage of `par_iter` (in virtual processor) and `rayon::spawn` (in header/body processors).
        // See for instance https://github.com/rayon-rs/rayon/issues/690
        let virtual_pool = Arc::new(
            rayon::ThreadPoolBuilder::new()
                .num_threads(perf_params.virtual_processor_num_threads)
                .thread_name(|i| format!("virtual-pool-{i}"))
                .build()
                .unwrap(),
        );

        //
        // Pipeline processors
        //

        let header_processor = Arc::new(HeaderProcessor::new(
            receiver,
            body_sender,
            block_processors_pool.clone(),
            params,
            db.clone(),
            &storage,
            &services,
            pruning_lock.clone(),
            counters.clone(),
        ));

        let body_processor = Arc::new(BlockBodyProcessor::new(
            body_receiver,
            virtual_sender,
            block_processors_pool,
            params,
            db.clone(),
            &storage,
            &services,
            pruning_lock.clone(),
            notification_root.clone(),
            counters.clone(),
        ));

        let virtual_processor = Arc::new(VirtualStateProcessor::new(
            virtual_receiver,
            pruning_sender,
            pruning_receiver.clone(),
            virtual_pool,
            params,
            db.clone(),
            &storage,
            &services,
            pruning_lock.clone(),
            notification_root.clone(),
            counters.clone(),
            mining_rules,
        ));

        let pruning_processor = Arc::new(PruningProcessor::new(
            pruning_receiver,
            db.clone(),
            &storage,
            &services,
            pruning_lock.clone(),
            config.clone(),
            is_consensus_exiting.clone(),
        ));

        // Ensure the relations stores are initialized
        header_processor.init();
        // Ensure that some pruning point is registered
        virtual_processor.init();

        // Ensure that genesis was processed
        if config.process_genesis {
            header_processor.process_genesis();
            body_processor.process_genesis();
            virtual_processor.process_genesis();
        }

        let this = Self {
            db,
            block_sender: sender,
            header_processor,
            body_processor,
            virtual_processor,
            pruning_processor,
            storage,
            services,
            pruning_lock,
            notification_root,
            counters,
            config,
            creation_timestamp,
            is_consensus_exiting,
        };

        // Run database upgrades if any
        this.run_database_upgrades();

        this
    }

    /// A procedure for calling database upgrades which are self-contained (i.e., do not require knowing the DB version)
    fn run_database_upgrades(&self) {
        // Upgrade to initialize the new retention root field correctly
        self.retention_root_database_upgrade();
        self.consensus_transitional_flags_upgrade();
    }

    fn retention_root_database_upgrade(&self) {
        let mut pruning_point_store = self.pruning_point_store.write();
        if pruning_point_store.retention_period_root().unwrap_option().is_none() {
            let mut batch = rocksdb::WriteBatch::default();
            if self.config.is_archival {
                // The retention checkpoint is what was previously known as history root
                let retention_checkpoint = pruning_point_store.retention_checkpoint().unwrap();
                pruning_point_store.set_retention_period_root(&mut batch, retention_checkpoint).unwrap();
            } else {
                // For non-archival nodes the retention root was the pruning point
                let pruning_point = pruning_point_store.pruning_point().unwrap();
                pruning_point_store.set_retention_period_root(&mut batch, pruning_point).unwrap();
            }
            self.db.write(batch).unwrap();
        }
    }

    fn consensus_transitional_flags_upgrade(&self) {
        // Write the defaults to the internal storage so they will remain in cache
        // *For a new staging consensus these flags will be updated again explicitly*
        let mut batch = rocksdb::WriteBatch::default();
        let mut pruning_meta_write = self.storage.pruning_meta_stores.write();
        if pruning_meta_write.is_anticone_fully_synced() {
            pruning_meta_write.set_body_missing_anticone(&mut batch, vec![]).unwrap();
        }
        if pruning_meta_write.pruning_utxoset_stable_flag() {
            pruning_meta_write.set_pruning_utxoset_stable_flag(&mut batch, true).unwrap();
        }
        self.db.write(batch).unwrap();
    }

    pub fn run_processors(&self) -> Vec<JoinHandle<()>> {
        // Spawn the asynchronous processors.
        let header_processor = self.header_processor.clone();
        let body_processor = self.body_processor.clone();
        let virtual_processor = self.virtual_processor.clone();
        let pruning_processor = self.pruning_processor.clone();

        vec![
            thread::Builder::new().name("header-processor".to_string()).spawn(move || header_processor.worker()).unwrap(),
            thread::Builder::new().name("body-processor".to_string()).spawn(move || body_processor.worker()).unwrap(),
            thread::Builder::new().name("virtual-processor".to_string()).spawn(move || virtual_processor.worker()).unwrap(),
            thread::Builder::new().name("pruning-processor".to_string()).spawn(move || pruning_processor.worker()).unwrap(),
        ]
    }

    /// Acquires a consensus session, blocking data-pruning from occurring until released
    pub fn acquire_session(&self) -> SessionReadGuard<'_> {
        self.pruning_lock.blocking_read()
    }

    fn validate_and_insert_block_impl(
        &self,
        task: BlockTask,
    ) -> (impl Future<Output = BlockProcessResult<BlockStatus>>, impl Future<Output = BlockProcessResult<BlockStatus>>) {
        let (btx, brx): (BlockResultSender, _) = oneshot::channel();
        let (vtx, vrx): (BlockResultSender, _) = oneshot::channel();
        self.block_sender.send(BlockProcessingMessage::Process(task, btx, vtx)).unwrap();
        self.counters.blocks_submitted.fetch_add(1, Ordering::Relaxed);
        (async { brx.await.unwrap() }, async { vrx.await.unwrap() })
    }

    pub fn body_tips(&self) -> BlockHashSet {
        self.body_tips_store.read().get().unwrap().read().clone()
    }

    pub fn block_status(&self, hash: Hash) -> BlockStatus {
        self.statuses_store.read().get(hash).unwrap()
    }

    pub fn session_lock(&self) -> SessionLock {
        self.pruning_lock.clone()
    }

    pub fn notification_root(&self) -> Arc<ConsensusNotificationRoot> {
        self.notification_root.clone()
    }

    pub fn processing_counters(&self) -> &Arc<ProcessingCounters> {
        &self.counters
    }

    pub fn signal_exit(&self) {
        self.is_consensus_exiting.store(true, Ordering::Relaxed);
        self.block_sender.send(BlockProcessingMessage::Exit).unwrap();
    }

    pub fn shutdown(&self, wait_handles: Vec<JoinHandle<()>>) {
        self.signal_exit();
        // Wait for async consensus processors to exit
        for handle in wait_handles {
            handle.join().unwrap();
        }
    }

    /// Validates that a valid block *header* exists for `hash`
    fn validate_block_exists(&self, hash: Hash) -> Result<(), ConsensusError> {
        if match self.statuses_store.read().get(hash).unwrap_option() {
            Some(status) => status.is_valid(),
            None => false,
        } {
            Ok(())
        } else {
            Err(ConsensusError::HeaderNotFound(hash))
        }
    }

    fn estimate_network_hashes_per_second_impl(&self, ghostdag_data: &GhostdagData, window_size: usize) -> ConsensusResult<u64> {
        let window = match self.services.window_manager.block_window(ghostdag_data, WindowType::VaryingWindow(window_size)) {
            Ok(w) => w,
            Err(RuleError::InsufficientDaaWindowSize(s)) => return Err(DifficultyError::InsufficientWindowData(s).into()),
            Err(e) => panic!("unexpected error: {e}"),
        };
        Ok(self.services.window_manager.estimate_network_hashes_per_second(window)?)
    }

    fn pruning_point_compact_headers(&self) -> Vec<(Hash, CompactHeaderData)> {
        // PRUNE SAFETY: index is monotonic and past pruning point headers are expected permanently
        let (pruning_point, pruning_index) = self.pruning_point_store.read().pruning_point_and_index().unwrap();
        (0..pruning_index)
            .map(|index| self.past_pruning_points_store.get(index).unwrap())
            .chain(once(pruning_point))
            .map(|hash| (hash, self.headers_store.get_compact_header_data(hash).unwrap()))
            .collect_vec()
    }

    /// See: intrusive_pruning_point_update implementation below for details
    pub fn intrusive_pruning_point_store_writes(
        &self,
        new_pruning_point: Hash,
        syncer_sink: Hash,
        pruning_points_to_add: VecDeque<Hash>,
    ) -> ConsensusResult<()> {
        let mut batch = WriteBatch::default();
        let mut pruning_point_write = self.pruning_point_store.write();
        let old_pp_index = pruning_point_write.pruning_point_index().unwrap();
        let retention_period_root = pruning_point_write.retention_period_root().unwrap();

        let new_pp_index = old_pp_index + pruning_points_to_add.len() as u64;
        pruning_point_write.set_batch(&mut batch, new_pruning_point, new_pp_index).unwrap();
        for (i, &past_pp) in pruning_points_to_add.iter().rev().enumerate() {
            self.past_pruning_points_store.insert_batch(&mut batch, old_pp_index + i as u64 + 1, past_pp).unwrap();
        }

        // For archival nodes, keep the retention root in place
        if !self.config.is_archival {
            let adjusted_retention_period_root =
                self.pruning_processor.advance_retention_period_root(retention_period_root, new_pruning_point);
            pruning_point_write.set_retention_period_root(&mut batch, adjusted_retention_period_root).unwrap();
        }

        // Update virtual state based to the new pruning point
        // Updating of the utxoset is done separately as it requires downloading the new utxoset in its entirety.
        let virtual_parents = vec![new_pruning_point];
        let virtual_state = Arc::new(VirtualState {
            parents: virtual_parents.clone(),
            ghostdag_data: self.services.ghostdag_manager.ghostdag(&virtual_parents),
            ..VirtualState::default()
        });
        self.virtual_stores.write().state.set_batch(&mut batch, virtual_state).unwrap();
        // Remove old body tips and insert pruning point as the current tip
        self.body_tips_store.write().delete_all_tips(&mut batch).unwrap();
        self.body_tips_store.write().init_batch(&mut batch, &virtual_parents).unwrap();
        // Update selected_chain
        self.selected_chain_store.write().init_with_pruning_point(&mut batch, new_pruning_point).unwrap();
        // It is important to set this flag to false together with writing the batch, in case the node crashes suddenly before syncing of new utxo starts
        self.pruning_meta_stores.write().set_pruning_utxoset_stable_flag(&mut batch, false).unwrap();
        // Store the currently bodyless anticone from the POV of the syncer, for trusted body validation at a later stage.
        let mut anticone = self.services.dag_traversal_manager.anticone(new_pruning_point, [syncer_sink].into_iter(), None)?;
        // Add the pruning point itself which is also missing a body
        anticone.push(new_pruning_point);
        self.pruning_meta_stores.write().set_body_missing_anticone(&mut batch, anticone).unwrap();
        self.db.write(batch).unwrap();
        drop(pruning_point_write);
        Ok(())
    }

    /// Verify that the new pruning point can be safely imported
    /// and return all new pruning point on path to it that needs to be updated in consensus
    fn get_and_verify_path_to_new_pruning_point(&self, new_pruning_point: Hash, syncer_sink: Hash) -> ConsensusResult<VecDeque<Hash>> {
        // Let B.sp denote the selected parent of a block B, let f be the finality depth, and let p be the pruning depth.
        // The new pruning point P can be "finalized" into consensus if:
        // 1) P satisfies P.blue_score>Nf and selected_parent(P).blue_score<=NF
        // where N is some integer (i.e. it is a valid pruning point based on score)
        // *this condition is assumed to have already been checked externally and we do not repeat it here*.

        // 2) There are sufficient headers built on top of it, specifically,
        // a header is validated whose blue_score is greater than P.B+p:
        let syncer_pp_bscore = self.get_header(new_pruning_point).unwrap().blue_score;
        let syncer_virtual_bscore = self.get_header(syncer_sink).unwrap().blue_score;
        // [Crescendo]: Remove after()
        if syncer_virtual_bscore < syncer_pp_bscore + self.config.pruning_depth().after() {
            return Err(ConsensusError::General("declared pruning point is not of sufficient depth"));
        }
        // 3) The syncer pruning point is on the selected chain from that header.
        if !self.services.reachability_service.is_chain_ancestor_of(new_pruning_point, syncer_sink) {
            return Err(ConsensusError::General("new pruning point is not in the past of syncer sink"));
        }
        info!("Setting {new_pruning_point} as the pruning point");
        // 4) The pruning points declared on headers on that path must be consistent with those already known by the node:
        let pruning_point_read = self.pruning_point_store.read();
        let old_pruning_point = pruning_point_read.pruning_point().unwrap();

        // Note that the function below also updates the pruning samples,
        // and implicitly confirms any pruning point pointed at en route to virtual is a pruning sample.
        // it is emphasized that updating pruning samples for individual blocks is not harmful
        // even if the verification ultimately does not succeed.
        let mut pruning_points_to_add =
            self.services.pruning_point_manager.pruning_points_on_path_to_syncer_sink(old_pruning_point, syncer_sink).map_err(
                |e: PruningImportError| {
                    ConsensusError::GeneralOwned(format!("pruning points en route to syncer sink do not form a valid chain: {}", e))
                },
            )?;
        // next we filter the returned list so it contains only the pruning point that must be introduced to consensus

        // Remove the excess pruning points before the old pruning point
        while let Some(past_pp) = pruning_points_to_add.pop_back() {
            if past_pp == old_pruning_point {
                break;
            }
        }
        if pruning_points_to_add.is_empty() {
            return Err(ConsensusError::General("old pruning points is inconsistent with synced headers"));
        }
        // Remove the excess pruning points beyond the new pruning_point
        while let Some(&future_pp) = pruning_points_to_add.front() {
            if future_pp == new_pruning_point {
                break;
            }
            // Here we only pop_front after checking as we want the new pruning_point to stay in the list
            pruning_points_to_add.pop_front();
        }
        if pruning_points_to_add.is_empty() {
            return Err(ConsensusError::General("new pruning point is inconsistent with synced headers"));
        }
        Ok(pruning_points_to_add)
    }
}

impl ConsensusApi for Consensus {
    fn build_block_template(
        &self,
        miner_data: MinerData,
        tx_selector: Box<dyn TemplateTransactionSelector>,
        build_mode: TemplateBuildMode,
    ) -> Result<BlockTemplate, RuleError> {
        self.virtual_processor.build_block_template(miner_data, tx_selector, build_mode)
    }

    fn validate_and_insert_block(&self, block: Block) -> BlockValidationFutures {
        let (block_task, virtual_state_task) = self.validate_and_insert_block_impl(BlockTask::Ordinary { block });
        BlockValidationFutures { block_task: Box::pin(block_task), virtual_state_task: Box::pin(virtual_state_task) }
    }

    fn validate_and_insert_trusted_block(&self, tb: TrustedBlock) -> BlockValidationFutures {
        let (block_task, virtual_state_task) = self.validate_and_insert_block_impl(BlockTask::Trusted { block: tb.block });
        BlockValidationFutures { block_task: Box::pin(block_task), virtual_state_task: Box::pin(virtual_state_task) }
    }

    fn validate_mempool_transaction(&self, transaction: &mut MutableTransaction, args: &TransactionValidationArgs) -> TxResult<()> {
        self.virtual_processor.validate_mempool_transaction(transaction, args)?;
        Ok(())
    }

    fn validate_mempool_transactions_in_parallel(
        &self,
        transactions: &mut [MutableTransaction],
        args: &TransactionValidationBatchArgs,
    ) -> Vec<TxResult<()>> {
        self.virtual_processor.validate_mempool_transactions_in_parallel(transactions, args)
    }

    fn populate_mempool_transaction(&self, transaction: &mut MutableTransaction) -> TxResult<()> {
        self.virtual_processor.populate_mempool_transaction(transaction)?;
        Ok(())
    }

    fn populate_mempool_transactions_in_parallel(&self, transactions: &mut [MutableTransaction]) -> Vec<TxResult<()>> {
        self.virtual_processor.populate_mempool_transactions_in_parallel(transactions)
    }

    fn calculate_transaction_non_contextual_masses(&self, transaction: &Transaction) -> NonContextualMasses {
        self.services.mass_calculator.calc_non_contextual_masses(transaction)
    }

    fn calculate_transaction_contextual_masses(&self, transaction: &MutableTransaction) -> Option<ContextualMasses> {
        self.services.mass_calculator.calc_contextual_masses(&transaction.as_verifiable())
    }

    fn get_stats(&self) -> ConsensusStats {
        // This method is designed to return stats asap and not depend on locks which
        // might take time to acquire
        ConsensusStats {
            block_counts: self.estimate_block_count(),
            // This call acquires the tips store read lock which is expected to be fast. If this
            // turns out to be not fast enough then we should maintain an atomic integer holding this value
            num_tips: self.get_tips_len() as u64,
            virtual_stats: self.lkg_virtual_state.load().as_ref().into(),
        }
    }

    fn get_virtual_daa_score(&self) -> u64 {
        self.lkg_virtual_state.load().daa_score
    }

    fn get_virtual_bits(&self) -> u32 {
        self.lkg_virtual_state.load().bits
    }

    fn get_virtual_past_median_time(&self) -> u64 {
        self.lkg_virtual_state.load().past_median_time
    }

    fn get_virtual_merge_depth_root(&self) -> Option<Hash> {
        // TODO: consider saving the merge depth root as part of virtual state
        let pruning_point = self.pruning_point_store.read().pruning_point().unwrap();
        let virtual_state = self.lkg_virtual_state.load();
        let virtual_ghostdag_data = &virtual_state.ghostdag_data;
        let root = self.services.depth_manager.calc_merge_depth_root(virtual_ghostdag_data, pruning_point);
        if root.is_origin() {
            None
        } else {
            Some(root)
        }
    }

    fn get_virtual_merge_depth_blue_work_threshold(&self) -> BlueWorkType {
        // PRUNE SAFETY: merge depth root is never close to being pruned (in terms of block depth)
        self.get_virtual_merge_depth_root().map_or(BlueWorkType::ZERO, |root| self.ghostdag_store.get_blue_work(root).unwrap())
    }

    fn get_sink(&self) -> Hash {
        self.lkg_virtual_state.load().ghostdag_data.selected_parent
    }

    fn get_sink_timestamp(&self) -> u64 {
        self.headers_store.get_timestamp(self.get_sink()).unwrap()
    }

    fn get_sink_blue_score(&self) -> u64 {
        self.headers_store.get_blue_score(self.get_sink()).unwrap()
    }

    fn get_sink_daa_score_timestamp(&self) -> DaaScoreTimestamp {
        let sink = self.get_sink();
        let compact = self.headers_store.get_compact_header_data(sink).unwrap();
        DaaScoreTimestamp { daa_score: compact.daa_score, timestamp: compact.timestamp }
    }

    fn get_current_block_color(&self, hash: Hash) -> Option<bool> {
        let _guard = self.pruning_lock.blocking_read();

        // Verify the block exists and can be assumed to have relations and reachability data
        self.validate_block_exists(hash).ok()?;

        // Verify that the block is in future(retention root), where Ghostdag data is complete
        self.services.reachability_service.is_dag_ancestor_of(self.get_retention_period_root(), hash).then_some(())?;

        let sink = self.get_sink();

        // Optimization: verify that the block is in past(sink), otherwise the search will fail anyway
        // (means the block was not merged yet by a virtual chain block)
        self.services.reachability_service.is_dag_ancestor_of(hash, sink).then_some(())?;

        let mut heap: BinaryHeap<Reverse<SortableBlock>> = BinaryHeap::new();
        let mut visited = BlockHashSet::new();

        let initial_children = self.get_block_children(hash).unwrap();

        for child in initial_children {
            if visited.insert(child) {
                let blue_work = self.ghostdag_store.get_blue_work(child).unwrap();
                heap.push(Reverse(SortableBlock::new(child, blue_work)));
            }
        }

        while let Some(Reverse(SortableBlock { hash: decedent, .. })) = heap.pop() {
            if self.services.reachability_service.is_chain_ancestor_of(decedent, sink) {
                let decedent_data = self.get_ghostdag_data(decedent).unwrap();

                if decedent_data.mergeset_blues.contains(&hash) {
                    return Some(true);
                } else if decedent_data.mergeset_reds.contains(&hash) {
                    return Some(false);
                }

                // Note: because we are doing a topological BFS up (from `hash` towards virtual), the first chain block
                // found must also be our merging block, so hash will be either in blues or in reds, rendering this line
                // unreachable.
                kaspa_core::warn!("DAG topology inconsistency: {decedent} is expected to be a merging block of {hash}");
                // TODO: we should consider the option of returning Result<Option<bool>> from this method
                return None;
            }

            let children = self.get_block_children(decedent).unwrap();

            for child in children {
                if visited.insert(child) {
                    let blue_work = self.ghostdag_store.get_blue_work(child).unwrap();
                    heap.push(Reverse(SortableBlock::new(child, blue_work)));
                }
            }
        }

        None
    }

    fn get_virtual_state_approx_id(&self) -> VirtualStateApproxId {
        self.lkg_virtual_state.load().to_virtual_state_approx_id()
    }

    fn get_retention_period_root(&self) -> Hash {
        self.pruning_point_store.read().retention_period_root().unwrap()
    }

    /// Estimates the number of blocks and headers stored in the node database.
    ///
    /// This is an estimation based on the DAA score difference between the node's `retention root` and `virtual`'s DAA score,
    /// as such, it does not include non-daa blocks, and does not include headers stored as part of the pruning proof.
    fn estimate_block_count(&self) -> BlockCount {
        // PRUNE SAFETY: retention root is always a current or past pruning point which its header is kept permanently
        let retention_period_root_score = self.headers_store.get_daa_score(self.get_retention_period_root()).unwrap();
        let virtual_score = self.get_virtual_daa_score();
        let header_count = self
            .headers_store
            .get_daa_score(self.get_headers_selected_tip())
            .unwrap_option()
            .unwrap_or(virtual_score)
            .max(virtual_score)
            - retention_period_root_score;
        let block_count = virtual_score - retention_period_root_score;
        BlockCount { header_count, block_count }
    }

    fn get_virtual_chain_from_block(&self, low: Hash, chain_path_added_limit: Option<usize>) -> ConsensusResult<ChainPath> {
        // Calculate chain changes between the given `low` and the current sink hash (up to `limit` amount of block hashes).
        // Note:
        // 1) that we explicitly don't
        // do the calculation against the virtual itself so that we
        // won't later need to remove it from the result.
        // 2) supplying `None` as `chain_path_added_limit` will result in the full chain path, with optimized performance.
        let _guard = self.pruning_lock.blocking_read();

        // Verify that the block exists
        self.validate_block_exists(low)?;

        // Verify that retention root is on chain(block)
        self.services
            .reachability_service
            .is_chain_ancestor_of(self.get_retention_period_root(), low)
            .then_some(())
            .ok_or(ConsensusError::General("the queried hash does not have retention root on its chain"))?;

        Ok(self.services.dag_traversal_manager.calculate_chain_path(low, self.get_sink(), chain_path_added_limit))
    }

    /// Returns a Vec of header samples since genesis
    /// ordered by ascending daa_score, first entry is genesis
    fn get_chain_block_samples(&self) -> Vec<DaaScoreTimestamp> {
        // We need consistency between the past pruning points, selected chain and header store reads
        let _guard = self.pruning_lock.blocking_read();

        // Sorted from genesis to latest pruning_point_headers
        let pp_headers = self.pruning_point_compact_headers();
        let step_divisor: usize = 3; // The number of extra samples we'll get from blocks after last pp header
        let prealloc_len = pp_headers.len() + step_divisor + 1;

        let mut sample_headers;

        // Part 1: Add samples from pruning point headers:
        if self.config.net.network_type == NetworkType::Mainnet {
            // For mainnet, we add extra data (16 pp headers) from before checkpoint genesis.
            // Source: https://github.com/kaspagang/kaspad-py-explorer/blob/main/src/tx_timestamp_estimation.ipynb
            // For context see also: https://github.com/kaspagang/kaspad-py-explorer/blob/main/src/genesis_proof.ipynb
            const POINTS: &[DaaScoreTimestamp] = &[
                DaaScoreTimestamp { daa_score: 0, timestamp: 1636298787842 },
                DaaScoreTimestamp { daa_score: 87133, timestamp: 1636386662010 },
                DaaScoreTimestamp { daa_score: 176797, timestamp: 1636473700804 },
                DaaScoreTimestamp { daa_score: 264837, timestamp: 1636560706885 },
                DaaScoreTimestamp { daa_score: 355974, timestamp: 1636650005662 },
                DaaScoreTimestamp { daa_score: 445152, timestamp: 1636737841327 },
                DaaScoreTimestamp { daa_score: 536709, timestamp: 1636828600930 },
                DaaScoreTimestamp { daa_score: 624635, timestamp: 1636912614350 },
                DaaScoreTimestamp { daa_score: 712234, timestamp: 1636999362832 },
                DaaScoreTimestamp { daa_score: 801831, timestamp: 1637088292662 },
                DaaScoreTimestamp { daa_score: 890716, timestamp: 1637174890675 },
                DaaScoreTimestamp { daa_score: 978396, timestamp: 1637260956454 },
                DaaScoreTimestamp { daa_score: 1068387, timestamp: 1637349078269 },
                DaaScoreTimestamp { daa_score: 1139626, timestamp: 1637418723538 },
                DaaScoreTimestamp { daa_score: 1218320, timestamp: 1637495941516 },
                DaaScoreTimestamp { daa_score: 1312860, timestamp: 1637609671037 },
            ];
            sample_headers = Vec::<DaaScoreTimestamp>::with_capacity(prealloc_len + POINTS.len());
            sample_headers.extend_from_slice(POINTS);
        } else {
            sample_headers = Vec::<DaaScoreTimestamp>::with_capacity(prealloc_len);
        }

        for header in pp_headers.iter() {
            sample_headers.push(DaaScoreTimestamp { daa_score: header.1.daa_score, timestamp: header.1.timestamp });
        }

        // Part 2: Add samples from recent chain blocks
        let sc_read = self.storage.selected_chain_store.read();
        let high_index = sc_read.get_tip().unwrap().0;
        // The last pruning point is always expected in the selected chain store. However if due to some reason
        // this is not the case, we prefer not crashing but rather avoid sampling (hence set low index to high index)
        let low_index = sc_read.get_by_hash(pp_headers.last().unwrap().0).unwrap_option().unwrap_or(high_index);
        let step_size = cmp::max((high_index - low_index) / (step_divisor as u64), 1);

        // We chain `high_index` to make sure we sample sink, and dedup to avoid sampling it twice
        for index in (low_index + step_size..=high_index).step_by(step_size as usize).chain(once(high_index)).dedup() {
            let compact = self
                .storage
                .headers_store
                .get_compact_header_data(sc_read.get_by_index(index).expect("store lock is acquired"))
                .unwrap();
            sample_headers.push(DaaScoreTimestamp { daa_score: compact.daa_score, timestamp: compact.timestamp });
        }

        sample_headers
    }
    fn get_transactions_by_accepting_daa_score(
        &self,
        accepting_daa_score: u64,
        tx_ids: Option<Vec<TransactionId>>,
        tx_type: TransactionType,
    ) -> ConsensusResult<TransactionQueryResult> {
        // We need consistency between the acceptance store and the block transaction store,
        let _guard = self.pruning_lock.blocking_read();
        let accepting_block = self
            .virtual_processor
            .find_accepting_chain_block_hash_at_daa_score(accepting_daa_score, self.get_retention_period_root())?;
        self.get_transactions_by_accepting_block(accepting_block, tx_ids, tx_type)
    }

    fn get_transactions_by_accepting_block(
        &self,
        accepting_block: Hash,
        tx_ids: Option<Vec<TransactionId>>,
        tx_type: TransactionType,
    ) -> ConsensusResult<TransactionQueryResult> {
        // We need consistency between the acceptance store and the block transaction store,
        let _guard = self.pruning_lock.blocking_read();

        match tx_type {
            TransactionType::Transaction => {
                let accepting_block_mergeset_acceptance_data_iter = self
                    .acceptance_data_store
                    .get(accepting_block)
                    .map_err(|_| ConsensusError::MissingData(accepting_block))?
                    .unwrap_or_clone()
                    .into_iter();

                if let Some(tx_ids) = tx_ids {
                    let mut tx_ids_filter = HashSet::with_capacity(tx_ids.len());
                    tx_ids_filter.extend(tx_ids);

                    Ok(TransactionQueryResult::Transaction(Arc::new(
                        accepting_block_mergeset_acceptance_data_iter
                            .flat_map(|mbad| {
                                self.get_block_transactions(
                                    mbad.block_hash,
                                    Some(
                                        mbad.accepted_transactions
                                            .into_iter()
                                            .filter_map(|atx| {
                                                if tx_ids_filter.contains(&atx.transaction_id) {
                                                    Some(atx.index_within_block)
                                                } else {
                                                    None
                                                }
                                            })
                                            .collect(),
                                    ),
                                )
                            })
                            .flatten()
                            .collect::<Vec<_>>(),
                    )))
                } else {
                    Ok(TransactionQueryResult::Transaction(Arc::new(
                        accepting_block_mergeset_acceptance_data_iter
                            .flat_map(|mbad| {
                                self.get_block_transactions(
                                    mbad.block_hash,
                                    Some(mbad.accepted_transactions.iter().map(|atx| atx.index_within_block).collect()),
                                )
                            })
                            .flatten()
                            .collect::<Vec<_>>(),
                    )))
                }
            }
            TransactionType::SignableTransaction => Ok(TransactionQueryResult::SignableTransaction(Arc::new(
                self.virtual_processor.get_populated_transactions_by_accepting_block(tx_ids, accepting_block)?,
            ))),
        }
    }

    fn get_virtual_parents(&self) -> BlockHashSet {
        self.lkg_virtual_state.load().parents.iter().copied().collect()
    }

    fn get_virtual_parents_len(&self) -> usize {
        self.lkg_virtual_state.load().parents.len()
    }

    fn get_virtual_utxos(
        &self,
        from_outpoint: Option<TransactionOutpoint>,
        chunk_size: usize,
        skip_first: bool,
    ) -> Vec<(TransactionOutpoint, UtxoEntry)> {
        let virtual_stores = self.virtual_stores.read();
        let iter = virtual_stores.utxo_set.seek_iterator(from_outpoint, chunk_size, skip_first);
        iter.map(|item| item.unwrap()).collect()
    }

    fn get_tips(&self) -> Vec<Hash> {
        self.body_tips_store.read().get().unwrap().read().iter().copied().collect_vec()
    }

    fn get_tips_len(&self) -> usize {
        self.body_tips_store.read().get().unwrap().read().len()
    }

    fn get_pruning_point_utxos(
        &self,
        expected_pruning_point: Hash,
        from_outpoint: Option<TransactionOutpoint>,
        chunk_size: usize,
        skip_first: bool,
    ) -> ConsensusResult<Vec<(TransactionOutpoint, UtxoEntry)>> {
        if self.pruning_point_store.read().pruning_point().unwrap() != expected_pruning_point {
            return Err(ConsensusError::UnexpectedPruningPoint);
        }
        let pruning_meta_read = self.pruning_meta_stores.read();
        let iter = pruning_meta_read.utxo_set.seek_iterator(from_outpoint, chunk_size, skip_first);
        let utxos = iter.map(|item| item.unwrap()).collect();
        drop(pruning_meta_read);

        // We recheck the expected pruning point in case it was switched just before the utxo set read.
        // NOTE: we rely on order of operations by pruning processor. See extended comment therein.
        if self.pruning_point_store.read().pruning_point().unwrap() != expected_pruning_point {
            return Err(ConsensusError::UnexpectedPruningPoint);
        }

        Ok(utxos)
    }

    fn modify_coinbase_payload(&self, payload: Vec<u8>, miner_data: &MinerData) -> CoinbaseResult<Vec<u8>> {
        self.services.coinbase_manager.modify_coinbase_payload(payload, miner_data)
    }

    fn calc_transaction_hash_merkle_root(&self, txs: &[Transaction]) -> Hash {
        calc_hash_merkle_root(txs.iter())
    }

    fn validate_pruning_proof(
        &self,
        proof: &PruningPointProof,
        proof_metadata: &PruningProofMetadata,
    ) -> Result<(), PruningImportError> {
        self.services.pruning_proof_manager.validate_pruning_point_proof(proof, proof_metadata)
    }

    fn apply_pruning_proof(&self, proof: PruningPointProof, trusted_set: &[TrustedBlock]) -> PruningImportResult<()> {
        self.services.pruning_proof_manager.apply_proof(proof, trusted_set)
    }

    fn import_pruning_points(&self, pruning_points: PruningPointsList) -> PruningImportResult<()> {
        self.services.pruning_proof_manager.import_pruning_points(&pruning_points)
    }

    fn append_imported_pruning_point_utxos(&self, utxoset_chunk: &[(TransactionOutpoint, UtxoEntry)], current_multiset: &mut MuHash) {
        let mut pruning_meta_write = self.pruning_meta_stores.write();
        pruning_meta_write.utxo_set.write_many(utxoset_chunk).unwrap();

        // Parallelize processing using the context of an existing thread pool.
        let inner_multiset = self.virtual_processor.install(|| {
            utxoset_chunk.par_iter().map(|(outpoint, entry)| MuHash::from_utxo(outpoint, entry)).reduce(MuHash::new, |mut a, b| {
                a.combine(&b);
                a
            })
        });

        current_multiset.combine(&inner_multiset);
    }

    fn import_pruning_point_utxo_set(&self, new_pruning_point: Hash, imported_utxo_multiset: MuHash) -> PruningImportResult<()> {
        self.virtual_processor.import_pruning_point_utxo_set(new_pruning_point, imported_utxo_multiset)
    }

    fn validate_pruning_points(&self, syncer_virtual_selected_parent: Hash) -> ConsensusResult<()> {
        let hst = self.storage.headers_selected_tip_store.read().get().unwrap().hash;
        let (synced_pruning_point, synced_pp_index) = self.pruning_point_store.read().pruning_point_and_index().unwrap();
        if !self.services.pruning_point_manager.is_valid_pruning_point(synced_pruning_point, hst) {
            return Err(ConsensusError::General("pruning point does not coincide with the synced header selected tip"));
        }
        if !self.services.pruning_point_manager.is_valid_pruning_point(synced_pruning_point, syncer_virtual_selected_parent) {
            return Err(ConsensusError::General("pruning point does not coincide with the syncer's sink (virtual selected parent)"));
        }
        self.services
            .pruning_point_manager
            .are_pruning_points_in_valid_chain(synced_pruning_point, synced_pp_index, syncer_virtual_selected_parent)
            .map_err(|e| ConsensusError::GeneralOwned(format!("past pruning points do not form a valid chain: {}", e)))
    }

    fn is_chain_ancestor_of(&self, low: Hash, high: Hash) -> ConsensusResult<bool> {
        let _guard = self.pruning_lock.blocking_read();
        self.validate_block_exists(low)?;
        self.validate_block_exists(high)?;
        Ok(self.services.reachability_service.is_chain_ancestor_of(low, high))
    }

    // max_blocks has to be greater than the merge set size limit
    fn get_hashes_between(&self, low: Hash, high: Hash, max_blocks: usize) -> ConsensusResult<(Vec<Hash>, Hash)> {
        let _guard = self.pruning_lock.blocking_read();
        assert!(max_blocks as u64 > self.config.mergeset_size_limit().upper_bound());
        self.validate_block_exists(low)?;
        self.validate_block_exists(high)?;

        Ok(self.services.sync_manager.antipast_hashes_between(low, high, Some(max_blocks)))
    }

    fn get_header(&self, hash: Hash) -> ConsensusResult<Arc<Header>> {
        self.headers_store.get_header(hash).unwrap_option().ok_or(ConsensusError::HeaderNotFound(hash))
    }

    fn get_headers_selected_tip(&self) -> Hash {
        self.headers_selected_tip_store.read().get().unwrap().hash
    }

    fn get_antipast_from_pov(&self, hash: Hash, context: Hash, max_traversal_allowed: Option<u64>) -> ConsensusResult<Vec<Hash>> {
        let _guard = self.pruning_lock.blocking_read();
        self.validate_block_exists(hash)?;
        self.validate_block_exists(context)?;
        Ok(self.services.dag_traversal_manager.antipast(hash, std::iter::once(context), max_traversal_allowed)?)
    }

    fn get_anticone(&self, hash: Hash) -> ConsensusResult<Vec<Hash>> {
        let _guard = self.pruning_lock.blocking_read();
        self.validate_block_exists(hash)?;
        let virtual_state = self.lkg_virtual_state.load();
        Ok(self.services.dag_traversal_manager.anticone(hash, virtual_state.parents.iter().copied(), None)?)
    }

    fn get_pruning_point_proof(&self) -> Arc<PruningPointProof> {
        // PRUNE SAFETY: proof is cached before the prune op begins and the
        // pruning point cannot move during the prune so the cache remains valid
        self.services.pruning_proof_manager.get_pruning_point_proof()
    }

    fn create_virtual_selected_chain_block_locator(&self, low: Option<Hash>, high: Option<Hash>) -> ConsensusResult<Vec<Hash>> {
        let _guard = self.pruning_lock.blocking_read();
        if let Some(low) = low {
            self.validate_block_exists(low)?;
        }

        if let Some(high) = high {
            self.validate_block_exists(high)?;
        }

        Ok(self.services.sync_manager.create_virtual_selected_chain_block_locator(low, high)?)
    }

    fn pruning_point_headers(&self) -> Vec<Arc<Header>> {
        // PRUNE SAFETY: index is monotonic and past pruning point headers are expected permanently
        let (pruning_point, pruning_index) = self.pruning_point_store.read().pruning_point_and_index().unwrap();
        (0..pruning_index)
            .map(|index| self.past_pruning_points_store.get(index).unwrap())
            .chain(once(pruning_point))
            .map(|hash| self.headers_store.get_header(hash).unwrap())
            .collect_vec()
    }

    fn get_pruning_point_anticone_and_trusted_data(&self) -> ConsensusResult<Arc<PruningPointTrustedData>> {
        // PRUNE SAFETY: anticone and trusted data are cached before the prune op begins and the
        // pruning point cannot move during the prune so the cache remains valid
        self.services.pruning_proof_manager.get_pruning_point_anticone_and_trusted_data()
    }

    fn get_block(&self, hash: Hash) -> ConsensusResult<Block> {
        if match self.statuses_store.read().get(hash).unwrap_option() {
            Some(status) => !status.has_block_body(),
            None => true,
        } {
            return Err(ConsensusError::BlockNotFound(hash));
        }

        Ok(Block {
            header: self.headers_store.get_header(hash).unwrap_option().ok_or(ConsensusError::BlockNotFound(hash))?,
            transactions: self.block_transactions_store.get(hash).unwrap_option().ok_or(ConsensusError::BlockNotFound(hash))?,
        })
    }

    fn get_block_transactions(&self, hash: Hash, indices: Option<Vec<TransactionIndexType>>) -> ConsensusResult<Vec<Transaction>> {
        let transactions = self.block_transactions_store.get(hash).unwrap_option().ok_or(ConsensusError::BlockNotFound(hash))?;
        let tx_len = transactions.len();

        if let Some(indices) = indices {
            if tx_len < indices.len() {
                return Err(ConsensusError::TransactionQueryTooLarge(indices.len(), hash, transactions.len()));
            }

            let res = transactions
                .unwrap_or_clone()
                .into_iter()
                .enumerate()
                .filter(|(index, _tx)| indices.contains(&(*index as TransactionIndexType)))
                .map(|(_, tx)| tx)
                .collect::<Vec<_>>();

            if res.len() != indices.len() {
                Err(ConsensusError::TransactionIndexOutOfBounds(*indices.iter().max().unwrap(), tx_len, hash))
            } else {
                Ok(res)
            }
        } else {
            Ok(transactions.unwrap_or_clone())
        }
    }

    fn get_block_body(&self, hash: Hash) -> ConsensusResult<Arc<Vec<Transaction>>> {
        if match self.statuses_store.read().get(hash).unwrap_option() {
            Some(status) => !status.has_block_body(),
            None => true,
        } {
            return Err(ConsensusError::BlockNotFound(hash));
        }

        self.block_transactions_store.get(hash).unwrap_option().ok_or(ConsensusError::BlockNotFound(hash))
    }

    fn get_block_even_if_header_only(&self, hash: Hash) -> ConsensusResult<Block> {
        let Some(status) = self.statuses_store.read().get(hash).unwrap_option().filter(|&status| status.has_block_header()) else {
            return Err(ConsensusError::HeaderNotFound(hash));
        };
        Ok(Block {
            header: self.headers_store.get_header(hash).unwrap_option().ok_or(ConsensusError::HeaderNotFound(hash))?,
            transactions: if status.is_header_only() {
                Default::default()
            } else {
                self.block_transactions_store.get(hash).unwrap_option().unwrap_or_default()
            },
        })
    }

    fn get_ghostdag_data(&self, hash: Hash) -> ConsensusResult<ExternalGhostdagData> {
        match self.get_block_status(hash) {
            None => return Err(ConsensusError::HeaderNotFound(hash)),
            Some(BlockStatus::StatusInvalid) => return Err(ConsensusError::InvalidBlock(hash)),
            _ => {}
        };
        let ghostdag = self.ghostdag_store.get_data(hash).unwrap_option().ok_or(ConsensusError::MissingData(hash))?;
        Ok((&*ghostdag).into())
    }

    fn get_block_children(&self, hash: Hash) -> Option<Vec<Hash>> {
        self.services
            .relations_service
            .get_children(hash)
            .unwrap_option()
            .map(|children| children.read().iter().copied().collect_vec())
    }

    fn get_block_parents(&self, hash: Hash) -> Option<Arc<Vec<Hash>>> {
        self.services.relations_service.get_parents(hash).unwrap_option()
    }

    fn get_block_status(&self, hash: Hash) -> Option<BlockStatus> {
        self.statuses_store.read().get(hash).unwrap_option()
    }

    fn get_block_acceptance_data(&self, hash: Hash) -> ConsensusResult<Arc<AcceptanceData>> {
        self.acceptance_data_store.get(hash).unwrap_option().ok_or(ConsensusError::MissingData(hash))
    }

    fn get_blocks_acceptance_data(
        &self,
        hashes: &[Hash],
        merged_blocks_limit: Option<usize>,
    ) -> ConsensusResult<Vec<Arc<AcceptanceData>>> {
        // Note: merged_blocks_limit will limit after the sum of merged blocks is breached along the supplied hash's acceptance data
        // and not limit the acceptance data within a queried hash. i.e. It has mergeset_size_limit granularity, this is to guarantee full acceptance data coverage.
        if merged_blocks_limit.is_none() {
            return hashes
                .iter()
                .copied()
                .map(|hash| self.acceptance_data_store.get(hash).unwrap_option().ok_or(ConsensusError::MissingData(hash)))
                .collect::<ConsensusResult<Vec<_>>>();
        }
        let merged_blocks_limit = merged_blocks_limit.unwrap(); // we handle `is_none`, so may unwrap.
        let mut num_of_merged_blocks = 0usize;

        hashes
            .iter()
            .copied()
            .map_while(|hash| {
                let entry = self.acceptance_data_store.get(hash).unwrap_option().ok_or(ConsensusError::MissingData(hash));
                num_of_merged_blocks += entry.as_ref().map_or(0, |entry| entry.len());
                if num_of_merged_blocks > merged_blocks_limit {
                    None
                } else {
                    Some(entry)
                }
            })
            .collect::<ConsensusResult<Vec<_>>>()
    }

    fn is_chain_block(&self, hash: Hash) -> ConsensusResult<bool> {
        self.is_chain_ancestor_of(hash, self.get_sink())
    }

    fn get_missing_block_body_hashes(&self, high: Hash) -> ConsensusResult<Vec<Hash>> {
        let _guard = self.pruning_lock.blocking_read();
        self.validate_block_exists(high)?;
        Ok(self.services.sync_manager.get_missing_block_body_hashes(high)?)
    }
    /// Returns the set of blocks in the anticone of the current pruning point
    /// which (may) lack a block body due to being in a transitional state
    /// If not in a transitional state this list is supposed to be empty
    fn get_body_missing_anticone(&self) -> Vec<Hash> {
        self.pruning_meta_stores.read().get_body_missing_anticone()
    }

    fn clear_body_missing_anticone_set(&self) {
        let mut pruning_meta_write = self.pruning_meta_stores.write();
        let mut batch = rocksdb::WriteBatch::default();
        pruning_meta_write.set_body_missing_anticone(&mut batch, vec![]).unwrap();
        self.db.write(batch).unwrap();
    }

    fn pruning_point(&self) -> Hash {
        self.pruning_point_store.read().pruning_point().unwrap()
    }

    fn get_daa_window(&self, hash: Hash) -> ConsensusResult<Vec<Hash>> {
        let _guard = self.pruning_lock.blocking_read();
        self.validate_block_exists(hash)?;
        Ok(self
            .services
            .window_manager
            .block_window(&self.ghostdag_store.get_data(hash).unwrap(), WindowType::DifficultyWindow)
            .unwrap()
            .deref()
            .iter()
            .map(|block| block.0.hash)
            .collect())
    }

    fn get_trusted_block_associated_ghostdag_data_block_hashes(&self, hash: Hash) -> ConsensusResult<Vec<Hash>> {
        let _guard = self.pruning_lock.blocking_read();
        self.validate_block_exists(hash)?;

        // In order to guarantee the chain height is at least k, we check that the pruning point is not genesis.
        let pruning_point = self.pruning_point();
        if pruning_point == self.config.genesis.hash {
            return Err(ConsensusError::UnexpectedPruningPoint);
        }

        // [Crescendo]: get ghostdag k based on the pruning point's DAA score. The off-by-one of not going by selected parent
        // DAA score is not important here as we simply increase K one block earlier which is more conservative (saving/sending more data)
        let ghostdag_k = self.config.ghostdag_k().get(self.headers_store.get_daa_score(pruning_point).unwrap());

        // Note: the method `get_ghostdag_chain_k_depth` might return a partial chain if data is missing.
        // Ideally this node when synced would validate it got all of the associated data up to k blocks
        // back and then we would be able to assert we actually got `k + 1` blocks, however we choose to
        // simply ignore, since if the data was truly missing we wouldn't accept the staging consensus in
        // the first place
        Ok(self.services.pruning_proof_manager.get_ghostdag_chain_k_depth(hash, ghostdag_k))
    }

    fn create_block_locator_from_pruning_point(&self, high: Hash, limit: usize) -> ConsensusResult<Vec<Hash>> {
        let _guard = self.pruning_lock.blocking_read();
        self.validate_block_exists(high)?;
        // Keep the pruning point read guard throughout building the locator
        let pruning_point_read = self.pruning_point_store.read();
        let pruning_point = pruning_point_read.pruning_point().unwrap();
        Ok(self.services.sync_manager.create_block_locator_from_pruning_point(high, pruning_point, Some(limit))?)
    }

    fn estimate_network_hashes_per_second(&self, start_hash: Option<Hash>, window_size: usize) -> ConsensusResult<u64> {
        let _guard = self.pruning_lock.blocking_read();
        match start_hash {
            Some(hash) => {
                self.validate_block_exists(hash)?;
                let ghostdag_data = self.ghostdag_store.get_data(hash).unwrap();
                // The selected parent header is used within to check for sampling activation, so we verify its existence first
                if !self.headers_store.has(ghostdag_data.selected_parent).unwrap() {
                    return Err(ConsensusError::DifficultyError(DifficultyError::InsufficientWindowData(0)));
                }
                self.estimate_network_hashes_per_second_impl(&ghostdag_data, window_size)
            }
            None => {
                let virtual_state = self.lkg_virtual_state.load();
                self.estimate_network_hashes_per_second_impl(&virtual_state.ghostdag_data, window_size)
            }
        }
    }

    fn are_pruning_points_violating_finality(&self, pp_list: PruningPointsList) -> bool {
        self.virtual_processor.are_pruning_points_violating_finality(pp_list)
    }

    fn creation_timestamp(&self) -> u64 {
        self.creation_timestamp
    }

    fn finality_point(&self) -> Hash {
        self.virtual_processor.virtual_finality_point(&self.lkg_virtual_state.load().ghostdag_data, self.pruning_point())
    }

    /// The utxoset is an additive structure,
    /// to make room for the gradual aggregation of a new utxoset,
    /// first the old one must be cleared.
    /// Likewise, clearing the old utxoset is also a gradual process.
    /// The utxo stable flag guarantees that a full utxoset is never mistaken for
    /// an incomplete or partially deleted one.
    fn clear_pruning_utxo_set(&self) {
        let mut pruning_meta_write = self.pruning_meta_stores.write();
        let mut batch = rocksdb::WriteBatch::default();
        // Currently under the conditions in which this function is called, this flag should already be false.
        // We lower it down regardless as it is conceptually true to do so.
        pruning_meta_write.set_pruning_utxoset_stable_flag(&mut batch, false).unwrap();
        self.db.write(batch).unwrap();
        pruning_meta_write.utxo_set.clear().unwrap();
    }

    fn verify_is_pruning_sample(&self, pruning_candidate: Hash) -> ConsensusResult<()> {
        if pruning_candidate == self.config.genesis.hash {
            return Ok(());
        }
        let Ok(candidate_ghostdag_data) = self.get_ghostdag_data(pruning_candidate) else {
            return Err(ConsensusError::General("pruning candidate missing ghostdag data"));
        };
        let Ok(selected_parent_ghostdag_data) = self.get_ghostdag_data(candidate_ghostdag_data.selected_parent) else {
            return Err(ConsensusError::General("pruning candidate selected parent missing ghostdag data"));
        };
        self.services
            .pruning_point_manager
            .is_pruning_sample(
                candidate_ghostdag_data.blue_score,
                selected_parent_ghostdag_data.blue_score,
                self.config.params.finality_depth().after(),
            )
            .then_some(())
            .ok_or(ConsensusError::General("pruning candidate is not a pruning sample"))
    }

    /// The usual flow consists of the pruning point naturally updating during pruning, and hence maintains consistency by default
    /// During pruning catchup, we need to manually update the pruning point and
    /// make sure that consensus looks "as if" it has just moved to a new pruning point.
    fn intrusive_pruning_point_update(&self, new_pruning_point: Hash, syncer_sink: Hash) -> ConsensusResult<()> {
        let pruning_points_to_add = self.get_and_verify_path_to_new_pruning_point(new_pruning_point, syncer_sink)?;

        // If all has gone well, we can finally update pruning point and other stores.
        self.intrusive_pruning_point_store_writes(new_pruning_point, syncer_sink, pruning_points_to_add)
    }

    fn set_pruning_utxoset_stable_flag(&self, val: bool) {
        let mut pruning_meta_write = self.pruning_meta_stores.write();
        let mut batch = rocksdb::WriteBatch::default();

        pruning_meta_write.set_pruning_utxoset_stable_flag(&mut batch, val).unwrap();
        self.db.write(batch).unwrap();
    }

    fn is_pruning_utxoset_stable(&self) -> bool {
        let pruning_meta_read = self.pruning_meta_stores.read();
        pruning_meta_read.pruning_utxoset_stable_flag()
    }

    fn is_pruning_point_anticone_fully_synced(&self) -> bool {
        let pruning_meta_read = self.pruning_meta_stores.read();
        pruning_meta_read.is_anticone_fully_synced()
    }

    fn is_consensus_in_transitional_ibd_state(&self) -> bool {
        let pruning_meta_read = self.pruning_meta_stores.read();
        pruning_meta_read.is_in_transitional_ibd_state()
    }
}<|MERGE_RESOLUTION|>--- conflicted
+++ resolved
@@ -94,14 +94,9 @@
 use rocksdb::WriteBatch;
 
 use std::{
-<<<<<<< HEAD
     cmp,
     cmp::Reverse,
-    collections::{BinaryHeap, HashSet},
-=======
-    cmp::{self, Reverse},
-    collections::{BinaryHeap, VecDeque},
->>>>>>> 72822239
+    collections::{BinaryHeap, HashSet, VecDeque},
     future::Future,
     iter::once,
     ops::Deref,
