--- conflicted
+++ resolved
@@ -257,11 +257,7 @@
 tonic = { version = "0.12.3", features = ["tls-webpki-roots", "gzip", "transport"] }
 tonic-build = { version = "0.12.3", features = ["prost"] }
 triggered = "0.1.2"
-<<<<<<< HEAD
-uuid = { version = "1.5.0", features = ["v4", "fast-rng", "serde"] }
-=======
 uuid = { version = "1.16.0", features = ["v4", "fast-rng", "serde", "js"] }
->>>>>>> 8b370fc6
 wasm-bindgen = { version = "0.2.100", features = ["serde-serialize"] }
 wasm-bindgen-futures = "0.4.43"
 wasm-bindgen-test = "0.3.50"
