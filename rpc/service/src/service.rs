--- conflicted
+++ resolved
@@ -7,11 +7,7 @@
 use kaspa_consensus_core::api::counters::ProcessingCounters;
 use kaspa_consensus_core::daa_score_timestamp::DaaScoreTimestamp;
 use kaspa_consensus_core::errors::block::RuleError;
-<<<<<<< HEAD
-use kaspa_consensus_core::mass::{calc_storage_mass, UtxoCell};
 use kaspa_consensus_core::tx::{TransactionQueryResult, TransactionType};
-=======
->>>>>>> 4826b38f
 use kaspa_consensus_core::utxo::utxo_inquirer::UtxoInquirerError;
 use kaspa_consensus_core::{
     block::Block,
@@ -289,65 +285,6 @@
             (false, false) => Ok(TransactionQuery::TransactionsOnly),
         }
     }
-<<<<<<< HEAD
-
-    fn sanity_check_storage_mass(&self, block: Block) {
-        // [Crescendo]: warn non updated miners to upgrade their rpc flow before Crescendo activation
-        if self.config.crescendo_activation.is_active(block.header.daa_score) {
-            return;
-        }
-
-        // It is sufficient to witness a single transaction with non default mass to conclude that miner rpc flow is correct
-        if block.transactions.iter().any(|tx| tx.mass() > 0) {
-            return;
-        }
-
-        // Iterate over non-coinbase transactions and search for a transaction which is proven to have positive storage mass
-        for tx in block.transactions.iter().skip(1) {
-            /*
-                Below we apply a workaround to compute a lower bound to the storage mass even without having full UTXO context (thus lacking input amounts).
-                Notes:
-                    1. We know that plurality is always 1 for std tx ins/outs (assuming the submitted block was built via the local std mempool).
-                    2. The submitted block was accepted by consensus hence all transactions passed the basic in-isolation validity checks
-
-                |O| > |I| means that the formula used is C·|O| / H(O) - C·|I| / A(I). Additionally we know that sum(O) <= sum(I) (outs = ins minus fee).
-                Combined, we can use sum(O)/|I| as a lower bound for A(I). We simulate this by using sum(O)/|I| as the value of each (unknown) input.
-                Plugging in to the storage formula we obtain a lower bound for the real storage mass (intuitively, making inputs smaller only decreases the mass).
-            */
-            if tx.outputs.len() > tx.inputs.len() {
-                let num_ins = tx.inputs.len() as u64;
-                let sum_outs = tx.outputs.iter().map(|o| o.value).sum::<u64>();
-                if num_ins == 0 || sum_outs < num_ins {
-                    // Sanity checks
-                    continue;
-                }
-
-                let avg_ins_lower = sum_outs / num_ins; // >= 1
-                let storage_mass_lower = calc_storage_mass(
-                    tx.is_coinbase(),
-                    tx.inputs.iter().map(|_| UtxoCell { plurality: 1, amount: avg_ins_lower }),
-                    tx.outputs.iter().map(|o| o.into()),
-                    self.config.storage_mass_parameter,
-                )
-                .unwrap_or(u64::MAX);
-
-                // Despite being a lower bound, storage mass is still calculated to be positive, so we found our problem
-                if storage_mass_lower > 0 {
-                    warn!("The RPC submitted block {} contains a transaction {} with mass = 0 while it should have been strictly positive.
-This indicates that the RPC conversion flow used by the miner does not preserve the mass values received from GetBlockTemplate.
-You must upgrade your miner flow to propagate the mass field correctly prior to the Crescendo hardfork activation.
-Failure to do so will result in your blocks being considered invalid when Crescendo activates.",
-                            block.hash(),
-                            tx.id()
-                        );
-                    // A single warning is sufficient
-                    break;
-                }
-            }
-        }
-    }
-=======
->>>>>>> 4826b38f
 }
 
 #[async_trait]
