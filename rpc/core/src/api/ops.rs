//!
//! RPC Operations used to identify RPC methods during transport and in various RPC-related macros.
//!

use borsh::{BorshDeserialize, BorshSerialize};
use kaspa_notify::events::EventType;
use serde::{Deserialize, Serialize};
use workflow_core::enums::Describe;

/// API version. Change in this value should result
/// in the client refusing to connect.
pub const RPC_API_VERSION: u16 = 1;
/// API revision. Change in this value denotes
/// backwards-compatible changes.
pub const RPC_API_REVISION: u16 = 0;

#[derive(Describe, Clone, Copy, Debug, PartialEq, Eq, Hash, BorshSerialize, BorshDeserialize, Serialize, Deserialize)]
#[serde(rename_all = "camelCase")]
#[borsh(use_discriminant = true)]
pub enum RpcApiOps {
    NoOp = 0,

    // connection control (provisional)
    Connect = 1,
    Disconnect = 2,

    // subscription management
    Subscribe = 3,
    Unsubscribe = 4,

    // ~~~

    // Subscription commands for starting/stopping notifications
    NotifyBlockAdded = 10,
    NotifyNewBlockTemplate = 11,
    NotifyUtxosChanged = 12,
    NotifyPruningPointUtxoSetOverride = 13,
    NotifyFinalityConflict = 14,
    NotifyFinalityConflictResolved = 15, // for uniformity purpose only since subscribing to NotifyFinalityConflict means receiving both FinalityConflict and FinalityConflictResolved
    NotifyVirtualDaaScoreChanged = 16,
    NotifyVirtualChainChanged = 17,
    NotifySinkBlueScoreChanged = 18,

    // Notification ops required by wRPC

    // TODO: Remove these ops and use EventType as NotificationOps when workflow_rpc::server::interface::Interface
    //       will be generic over a MethodOps and NotificationOps instead of a single Ops param.
    BlockAddedNotification = 60,
    VirtualChainChangedNotification = 61,
    FinalityConflictNotification = 62,
    FinalityConflictResolvedNotification = 63,
    UtxosChangedNotification = 64,
    SinkBlueScoreChangedNotification = 65,
    VirtualDaaScoreChangedNotification = 66,
    PruningPointUtxoSetOverrideNotification = 67,
    NewBlockTemplateNotification = 68,

    // RPC methods
    /// Ping the node to check if connection is alive
    Ping = 110,
    /// Get metrics for consensus information and node performance
    GetMetrics = 111,
    /// Get system information (RAM available, number of cores, available file descriptors)
    GetSystemInfo = 112,
    /// Get current number of active TCP connections
    GetConnections = 113,
    /// Get state information on the node
    GetServerInfo = 114,
    /// Get the current sync status of the node
    GetSyncStatus = 115,
    /// Returns the network this Kaspad is connected to (Mainnet, Testnet)
    GetCurrentNetwork = 116,
    /// Extracts a block out of the request message and attempts to add it to the DAG Returns an empty response or an error message
    SubmitBlock = 117,
    /// Returns a "template" by which a miner can mine a new block
    GetBlockTemplate = 118,
    /// Returns a list of all the addresses (IP, port) this Kaspad knows and a list of all addresses that are currently banned by this Kaspad
    GetPeerAddresses = 119,
    /// Returns the hash of the current selected tip block of the DAG
    GetSink = 120,
    /// Get information about an entry in the node's mempool
    GetMempoolEntry = 121,
    /// Get a snapshot of the node's mempool
    GetMempoolEntries = 122,
    /// Returns a list of the peers currently connected to this Kaspad, along with some statistics on them
    GetConnectedPeerInfo = 123,
    /// Instructs Kaspad to connect to a given IP address.
    AddPeer = 124,
    /// Extracts a transaction out of the request message and attempts to add it to the mempool Returns an empty response or an error message
    SubmitTransaction = 125,
    /// Requests info on a block corresponding to a given block hash Returns block info if the block is known.
    GetBlock = 126,
    //
    GetSubnetwork = 127,
    //
    GetVirtualChainFromBlock = 128,
    //
    GetBlocks = 129,
    /// Returns the amount of blocks in the DAG
    GetBlockCount = 130,
    /// Returns info on the current state of the DAG
    GetBlockDagInfo = 131,
    //
    ResolveFinalityConflict = 132,
    /// Instructs this node to shut down Returns an empty response or an error message
    Shutdown = 133,
    //
    GetHeaders = 134,
    /// Get a list of available UTXOs for a given address
    GetUtxosByAddresses = 135,
    /// Get a balance for a given address
    GetBalanceByAddress = 136,
    /// Get a balance for a number of addresses
    GetBalancesByAddresses = 137,
    // ?
    GetSinkBlueScore = 138,
    /// Ban a specific peer by it's IP address
    Ban = 139,
    /// Unban a specific peer by it's IP address
    Unban = 140,
    /// Get generic node information
    GetInfo = 141,
    //
    EstimateNetworkHashesPerSecond = 142,
    /// Get a list of mempool entries that belong to a specific address
    GetMempoolEntriesByAddresses = 143,
    /// Get current issuance supply
    GetCoinSupply = 144,
    /// Get DAA Score timestamp estimate
    GetDaaScoreTimestampEstimate = 145,
    /// Extracts a transaction out of the request message and attempts to replace a matching transaction in the mempool with it, applying a mandatory Replace by Fee policy
    SubmitTransactionReplacement = 146,
    /// Fee estimation
    GetFeeEstimate = 147,
    /// Fee estimation (experimental)
    GetFeeEstimateExperimental = 148,
    /// Block color determination by iterating DAG.
    GetCurrentBlockColor = 149,
    /// Get UTXO Return Addresses
    GetUtxoReturnAddress = 150,
<<<<<<< HEAD
=======

    /// Get Virtual Chain from Block V2
    GetVirtualChainFromBlockV2 = 151,
>>>>>>> 8b370fc6
}

impl RpcApiOps {
    pub fn is_subscription(&self) -> bool {
        matches!(
            self,
            RpcApiOps::NotifyBlockAdded
                | RpcApiOps::NotifyNewBlockTemplate
                | RpcApiOps::NotifyUtxosChanged
                | RpcApiOps::NotifyVirtualChainChanged
                | RpcApiOps::NotifyPruningPointUtxoSetOverride
                | RpcApiOps::NotifyFinalityConflict
                | RpcApiOps::NotifyFinalityConflictResolved
                | RpcApiOps::NotifySinkBlueScoreChanged
                | RpcApiOps::NotifyVirtualDaaScoreChanged
                | RpcApiOps::Subscribe
                | RpcApiOps::Unsubscribe
        )
    }
}

impl From<RpcApiOps> for u32 {
    fn from(item: RpcApiOps) -> Self {
        item as u32
    }
}

// TODO: Remove this conversion when workflow_rpc::server::interface::Interface
//       will be generic over a MethodOps and NotificationOps instead of a single Ops param.
impl From<EventType> for RpcApiOps {
    fn from(item: EventType) -> Self {
        match item {
            EventType::BlockAdded => RpcApiOps::BlockAddedNotification,
            EventType::VirtualChainChanged => RpcApiOps::VirtualChainChangedNotification,
            EventType::FinalityConflict => RpcApiOps::FinalityConflictNotification,
            EventType::FinalityConflictResolved => RpcApiOps::FinalityConflictResolvedNotification,
            EventType::UtxosChanged => RpcApiOps::UtxosChangedNotification,
            EventType::SinkBlueScoreChanged => RpcApiOps::SinkBlueScoreChangedNotification,
            EventType::VirtualDaaScoreChanged => RpcApiOps::VirtualDaaScoreChangedNotification,
            EventType::PruningPointUtxoSetOverride => RpcApiOps::PruningPointUtxoSetOverrideNotification,
            EventType::NewBlockTemplate => RpcApiOps::NewBlockTemplateNotification,
        }
    }
}<|MERGE_RESOLUTION|>--- conflicted
+++ resolved
@@ -138,12 +138,9 @@
     GetCurrentBlockColor = 149,
     /// Get UTXO Return Addresses
     GetUtxoReturnAddress = 150,
-<<<<<<< HEAD
-=======
 
     /// Get Virtual Chain from Block V2
     GetVirtualChainFromBlockV2 = 151,
->>>>>>> 8b370fc6
 }
 
 impl RpcApiOps {
