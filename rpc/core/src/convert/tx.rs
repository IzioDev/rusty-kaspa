--- conflicted
+++ resolved
@@ -13,19 +13,11 @@
             version: Some(item.version),
             inputs: item.inputs.iter().map(RpcTransactionInput::from).collect(),
             outputs: item.outputs.iter().map(RpcTransactionOutput::from).collect(),
-<<<<<<< HEAD
-            lock_time: item.lock_time,
-            subnetwork_id: item.subnetwork_id.clone(),
-            gas: item.gas,
-            payload: item.payload.clone(),
-            mass: item.mass(),
-=======
             lock_time: Some(item.lock_time),
             subnetwork_id: Some(item.subnetwork_id.clone()),
             gas: Some(item.gas),
             payload: Some(item.payload.clone()),
             mass: Some(item.mass()),
->>>>>>> 8b370fc6
             verbose_data: None,
         }
     }
@@ -33,28 +25,17 @@
 
 impl From<&TransactionOutput> for RpcTransactionOutput {
     fn from(item: &TransactionOutput) -> Self {
-<<<<<<< HEAD
-        Self { value: item.value, script_public_key: item.script_public_key.clone(), verbose_data: None }
-=======
         Self { value: Some(item.value), script_public_key: Some(item.script_public_key.clone()), verbose_data: None }
->>>>>>> 8b370fc6
     }
 }
 
 impl From<&TransactionInput> for RpcTransactionInput {
     fn from(item: &TransactionInput) -> Self {
         Self {
-<<<<<<< HEAD
-            previous_outpoint: item.previous_outpoint.into(),
-            signature_script: item.signature_script.clone(),
-            sequence: item.sequence,
-            sig_op_count: item.sig_op_count,
-=======
             previous_outpoint: Some(item.previous_outpoint.into()),
             signature_script: Some(item.signature_script.clone()),
             sequence: Some(item.sequence),
             sig_op_count: Some(item.sig_op_count),
->>>>>>> 8b370fc6
             verbose_data: None,
         }
     }
