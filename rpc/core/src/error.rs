//!
//! [`RpcError`] enum used by RPC primitives.
//!

use kaspa_consensus_core::{subnets::SubnetworkConversionError, tx::TransactionId, utxo::utxo_inquirer::UtxoInquirerError};
use kaspa_utils::networking::IpAddress;
use std::{net::AddrParseError, num::TryFromIntError};
use thiserror::Error;
use workflow_core::channel::ChannelError;

use crate::{api::ctl::RpcState, RpcHash, RpcTransactionId, SubmitBlockRejectReason};

#[derive(Clone, Debug, Error)]
pub enum RpcError {
    #[error("Not implemented")]
    NotImplemented,

    #[error("Integer downsize conversion error {0}")]
    IntConversionError(#[from] TryFromIntError),

    #[error("Hex parsing error: {0}")]
    HexParsingError(#[from] faster_hex::Error),

    #[error("Blue work parsing error {0}")]
    RpcBlueWorkTypeParseError(std::num::ParseIntError),

    #[error("Integer parsing error: {0}")]
    ParseIntError(#[from] std::num::ParseIntError),

    #[error("Ip address parsing error {0}")]
    ParseIpAddressError(#[from] AddrParseError),

    #[error("Wrong rpc api version format")]
    RpcApiVersionFormatError,

    #[error("Invalid script class: {0}")]
    InvalidRpcScriptClass(String),

    #[error("Missing required field {0}.{1}")]
    MissingRpcFieldError(String, String),

    #[error("Feature not supported")]
    UnsupportedFeature,

    #[error("Primitive to enum conversion error")]
    PrimitiveToEnumConversionError,

    #[error("Coinbase payload is above max length ({0}). Try to shorten the extra data.")]
    CoinbasePayloadLengthAboveMax(usize),

    #[error("Rejected transaction {0}: {1}")]
    RejectedTransaction(RpcTransactionId, String),

    #[error("Block {0} is invalid. No verbose data can be built.")]
    InvalidBlock(RpcHash),

    #[error("If includeTransactions is set, then includeBlockVerboseData must be set as well.")]
    InvalidGetBlocksRequest,

    #[error("Transaction {0} not found")]
    TransactionNotFound(TransactionId),

    #[error("Method unavailable. Run the node with the --utxoindex argument.")]
    NoUtxoIndex,

    #[error("Method unavailable. No connection manager is currently available.")]
    NoConnectionManager,

    #[error("Requested window size {0} is larger than max {1} allowed in RPC safe mode.")]
    WindowSizeExceedingMaximum(u32, u32),

    #[error("Requested window size {0} is larger than pruning point depth {1}.")]
    WindowSizeExceedingPruningDepth(u32, u64),

    #[error("Method unavailable in safe mode. Run the node with --unsaferpc argument.")]
    UnavailableInSafeMode,

    #[error("Cannot ban IP {0} because it has some permanent connection.")]
    IpHasPermanentConnection(IpAddress),

    #[error("IP {0} is not registered as banned.")]
    IpIsNotBanned(IpAddress),

    #[error("Block {0} doesn't have any merger block.")]
    MergerNotFound(RpcHash),

    #[error("Block was not submitted: {0}")]
    SubmitBlockError(SubmitBlockRejectReason),

    #[error(transparent)]
    AddressError(#[from] kaspa_addresses::AddressError),

    #[error(transparent)]
    NetworkTypeError(#[from] kaspa_consensus_core::network::NetworkTypeError),

    #[error(transparent)]
    NetworkIdError(#[from] kaspa_consensus_core::network::NetworkIdError),

    #[error(transparent)]
    NotificationError(#[from] kaspa_notify::error::Error),

    #[error(transparent)]
    MiningManagerError(#[from] kaspa_mining_errors::manager::MiningManagerError),

    #[error(transparent)]
    ConsensusError(#[from] kaspa_consensus_core::errors::consensus::ConsensusError),

    #[error(transparent)]
    ScriptClassError(#[from] kaspa_txscript::script_class::Error),

    #[error(transparent)]
    NodeIdError(#[from] uuid::Error),

    #[error("RPC Server (remote error) -> {0}")]
    RpcSubsystem(String),

    #[error("{0}")]
    General(String),

    #[error("RpcCtl dispatch error")]
    RpcCtlDispatchError,

    #[error("transaction query must either not filter transactions or include orphans")]
    InconsistentMempoolTxQuery,

    #[error(transparent)]
    SubnetParsingError(#[from] SubnetworkConversionError),

    #[error(transparent)]
    WasmError(#[from] workflow_wasm::error::Error),

    #[error("{0}")]
    SerdeWasmBindgen(String),

    #[error(transparent)]
    ConsensusClient(#[from] kaspa_consensus_client::error::Error),

<<<<<<< HEAD
    #[error("utxo return address could not be found -> {0}")]
    UtxoReturnAddressNotFound(UtxoInquirerError),
=======
    #[error("header hashes to {0}, provided is {1}")]
    BadBlockHash(RpcHash, RpcHash),

    #[error("consensus converter required {0} - but was not found")]
    ConsensusConverterNotFound(String),
>>>>>>> 8b370fc6
}

impl From<String> for RpcError {
    fn from(value: String) -> Self {
        RpcError::General(value)
    }
}

impl From<&str> for RpcError {
    fn from(value: &str) -> Self {
        RpcError::General(value.to_string())
    }
}

impl From<ChannelError<RpcState>> for RpcError {
    fn from(_: ChannelError<RpcState>) -> Self {
        RpcError::RpcCtlDispatchError
    }
}

impl From<serde_wasm_bindgen::Error> for RpcError {
    fn from(value: serde_wasm_bindgen::Error) -> Self {
        RpcError::SerdeWasmBindgen(value.to_string())
    }
}

pub type RpcResult<T> = std::result::Result<T, crate::RpcError>;<|MERGE_RESOLUTION|>--- conflicted
+++ resolved
@@ -2,7 +2,7 @@
 //! [`RpcError`] enum used by RPC primitives.
 //!
 
-use kaspa_consensus_core::{subnets::SubnetworkConversionError, tx::TransactionId, utxo::utxo_inquirer::UtxoInquirerError};
+use kaspa_consensus_core::{subnets::SubnetworkConversionError, tx::TransactionId};
 use kaspa_utils::networking::IpAddress;
 use std::{net::AddrParseError, num::TryFromIntError};
 use thiserror::Error;
@@ -135,16 +135,11 @@
     #[error(transparent)]
     ConsensusClient(#[from] kaspa_consensus_client::error::Error),
 
-<<<<<<< HEAD
-    #[error("utxo return address could not be found -> {0}")]
-    UtxoReturnAddressNotFound(UtxoInquirerError),
-=======
     #[error("header hashes to {0}, provided is {1}")]
     BadBlockHash(RpcHash, RpcHash),
 
     #[error("consensus converter required {0} - but was not found")]
     ConsensusConverterNotFound(String),
->>>>>>> 8b370fc6
 }
 
 impl From<String> for RpcError {
