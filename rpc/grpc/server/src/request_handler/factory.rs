use std::sync::Arc;

use super::{
    handler::RequestHandler,
    handler_trait::Handler,
    interface::{Interface, KaspadMethod, KaspadRoutingPolicy},
    method::Method,
};
use crate::{
    connection::{Connection, IncomingRoute},
    connection_handler::ServerContext,
    error::GrpcServerError,
};
use kaspa_grpc_core::protowire::{kaspad_request::Payload, *};
use kaspa_grpc_core::{ops::KaspadPayloadOps, protowire::NotifyFinalityConflictResponseMessage};
use kaspa_notify::{scope::FinalityConflictResolvedScope, subscriber::SubscriptionManager};
use kaspa_rpc_core::{SubmitBlockRejectReason, SubmitBlockReport, SubmitBlockResponse};
use kaspa_rpc_macros::build_grpc_server_interface;

pub struct Factory {}

impl Factory {
    pub fn new_handler(
        rpc_op: KaspadPayloadOps,
        incoming_route: IncomingRoute,
        server_context: ServerContext,
        interface: &Interface,
        connection: Connection,
    ) -> Box<dyn Handler> {
        Box::new(RequestHandler::new(rpc_op, incoming_route, server_context, interface, connection))
    }

    pub fn new_interface(server_ctx: ServerContext, network_bps: u64) -> Interface {
        // The array as last argument in the macro call below must exactly match the full set of
        // KaspadPayloadOps variants.
        let mut interface = build_grpc_server_interface!(
            server_ctx.clone(),
            ServerContext,
            Connection,
            KaspadRequest,
            KaspadResponse,
            KaspadPayloadOps,
            [
                SubmitBlock,
                GetBlockTemplate,
                GetCurrentNetwork,
                GetBlock,
                GetBlocks,
                GetInfo,
                Shutdown,
                GetPeerAddresses,
                GetSink,
                GetMempoolEntry,
                GetMempoolEntries,
                GetConnectedPeerInfo,
                AddPeer,
                SubmitTransaction,
                SubmitTransactionReplacement,
                GetSubnetwork,
                GetVirtualChainFromBlock,
                GetBlockCount,
                GetBlockDagInfo,
                ResolveFinalityConflict,
                GetHeaders,
                GetUtxosByAddresses,
                GetBalanceByAddress,
                GetBalancesByAddresses,
                GetSinkBlueScore,
                Ban,
                Unban,
                EstimateNetworkHashesPerSecond,
                GetMempoolEntriesByAddresses,
                GetCoinSupply,
                Ping,
                GetMetrics,
                GetConnections,
                GetSystemInfo,
                GetServerInfo,
                GetSyncStatus,
                GetDaaScoreTimestampEstimate,
                GetFeeEstimate,
                GetFeeEstimateExperimental,
                GetCurrentBlockColor,
                GetUtxoReturnAddress,
<<<<<<< HEAD
=======
                GetVirtualChainFromBlockV2,
>>>>>>> 8b370fc6
                NotifyBlockAdded,
                NotifyNewBlockTemplate,
                NotifyFinalityConflict,
                NotifyUtxosChanged,
                NotifySinkBlueScoreChanged,
                NotifyPruningPointUtxoSetOverride,
                NotifyVirtualDaaScoreChanged,
                NotifyVirtualChainChanged,
                StopNotifyingUtxosChanged,
                StopNotifyingPruningPointUtxoSetOverride,
            ]
        );

        // Manually reimplementing the NotifyFinalityConflictRequest method so subscription
        // gets mirrored to FinalityConflictResolved notifications as well.
        let method: KaspadMethod = Method::new(|server_ctx: ServerContext, connection: Connection, request: KaspadRequest| {
            Box::pin(async move {
                let mut response: KaspadResponse = match request.payload {
                    Some(Payload::NotifyFinalityConflictRequest(ref request)) => {
                        match kaspa_rpc_core::NotifyFinalityConflictRequest::try_from(request) {
                            Ok(request) => {
                                let listener_id = connection.get_or_register_listener_id()?;
                                let command = request.command;
                                let result = server_ctx
                                    .notifier
                                    .clone()
                                    .execute_subscribe_command(listener_id, request.into(), command)
                                    .await
                                    .and(
                                        server_ctx
                                            .notifier
                                            .clone()
                                            .execute_subscribe_command(
                                                listener_id,
                                                FinalityConflictResolvedScope::default().into(),
                                                command,
                                            )
                                            .await,
                                    );
                                NotifyFinalityConflictResponseMessage::from(result).into()
                            }
                            Err(err) => NotifyFinalityConflictResponseMessage::from(err).into(),
                        }
                    }
                    _ => {
                        return Err(GrpcServerError::InvalidRequestPayload);
                    }
                };
                response.id = request.id;
                Ok(response)
            })
        });
        interface.replace_method(KaspadPayloadOps::NotifyFinalityConflict, method);

        // Methods with special properties
        let network_bps = network_bps as usize;
        interface.set_method_properties(
            KaspadPayloadOps::SubmitBlock,
            network_bps,
            10.max(network_bps * 2),
            KaspadRoutingPolicy::DropIfFull(Arc::new(Box::new(|_: &KaspadRequest| {
                Ok(Ok(SubmitBlockResponse { report: SubmitBlockReport::Reject(SubmitBlockRejectReason::RouteIsFull) }).into())
            }))),
        );

        interface
    }
}<|MERGE_RESOLUTION|>--- conflicted
+++ resolved
@@ -82,10 +82,7 @@
                 GetFeeEstimateExperimental,
                 GetCurrentBlockColor,
                 GetUtxoReturnAddress,
-<<<<<<< HEAD
-=======
                 GetVirtualChainFromBlockV2,
->>>>>>> 8b370fc6
                 NotifyBlockAdded,
                 NotifyNewBlockTemplate,
                 NotifyFinalityConflict,
