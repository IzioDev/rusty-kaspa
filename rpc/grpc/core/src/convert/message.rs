--- conflicted
+++ resolved
@@ -265,14 +265,7 @@
 });
 
 from!(item: &kaspa_rpc_core::GetVirtualChainFromBlockRequest, protowire::GetVirtualChainFromBlockRequestMessage, {
-<<<<<<< HEAD
-    Self {
-        start_hash: item.start_hash.to_string(),
-        include_accepted_transaction_ids: item.include_accepted_transaction_ids
-    }
-=======
     Self { start_hash: item.start_hash.to_string(), include_accepted_transaction_ids: item.include_accepted_transaction_ids, min_confirmation_count: item.min_confirmation_count }
->>>>>>> 9ff5d0fb
 });
 from!(item: RpcResult<&kaspa_rpc_core::GetVirtualChainFromBlockResponse>, protowire::GetVirtualChainFromBlockResponseMessage, {
     Self {
